[metadata]
name = sdss-marvin
version = 2.8.1dev
author = The Marvin Developers
author_email = havok2063@hotmail.com
description = Toolsuite for dealing with the MaNGA dataset
url = https://github.com/sdss/marvin
project_urls =
	Repository = https://github.com/sdss/marvin
	Documentation = https://sdss-marvin.readthedocs.org
long_description = file: README.rst
long_description_content_type = text/x-rst
keywords = astronomy, software, marvin, manga, MaNGA
license = BSD 3-Clause License
license_file = LICENSE.md
classifiers =
    Development Status :: 4 - Beta
    Environment :: Web Environment
    Framework :: Flask
    Intended Audience :: Science/Research
    License :: OSI Approved :: BSD License
    Natural Language :: English
    Operating System :: OS Independent
    Programming Language :: Python
    Programming Language :: Python :: 2.7
	Programming Language :: Python :: 3.6
	Programming Language :: Python :: 3.7
    Topic :: Database :: Front-Ends
    Topic :: Documentation :: Sphinx
    Topic :: Internet :: WWW/HTTP :: Dynamic Content
    Topic :: Scientific/Engineering :: Astronomy
    Topic :: Software Development :: Libraries :: Python Modules
    Topic :: Software Development :: User Interfaces

[options]
zip_safe = False
python_requires = >=3.8
packages = find:
package_dir =
	= python
include_package_data = True
install_requires =
    # sdss reqs
	sdsstools>=0.4
	sdss-tree>=3.1.0
	sdss-access>=2.0
    marvin-brain>=0.3
    marvin-sqlalchemy-boolean-search>=0.2
    marvin-wtforms-alchemy>=0.18.0
    # all else
    # utility
	astropy>=5.1
    fuzzywuzzy>=0.15.0
    python-Levenshtein>=0.12.0
    raven>=5.32.0,<7.0
    packaging>=20.1,<21.0
    yamlordereddictloader>=0.2.2
    # numerical
    numpy>1.20
    scipy>=0.18.1
    # plotting
    pandas>=1.0
    matplotlib>=1.5.3
    # api / web
    webargs>=1.5.2,<6.0
    werkzeug>=2.0,<2.1
    Flask-JWT-Extended>=3.8.1,<4.0
    numpyencoder>=0.3
    # database
    dogpile.cache>=0.6.2,<1.1

scripts =
    bin/run_marvin
    bin/check_marvin

[options.packages.find]
where =
	python
exclude=
    marvin.web*

[options.package_data]
marvin =
	data/*

[options.extras_require]
extra=

dev =
	%(docs)s # This forces the docs extras to install (http://bit.ly/2Qz7fzb)
	ipython>=7.9.0
	matplotlib>=3.1.1
	flake8>=3.7.9
	doc8>=0.8.0
<<<<<<< HEAD
	pytest>=7.2.2
=======
	pytest>=6.2.2
>>>>>>> 756570f6
	pytest-cov>=2.8.1
	pytest-sugar<1.0.0
	pytest-remotedata>=0.3.2
    pytest-flask>=0.10.0
    pytest-xdist>=1.18.1
    pytest-timeout>=1.2.0
	pytest-mock>=1.13.0
    pytest-split>=0.8
	isort>=4.3.21
    coveralls>=3.0
	codecov>=2.0.15
	coverage[toml]>=5.0
	ipdb>=0.12.3
	# The following are needed because sdsstools[dev] as an extra not always
	# gets installed. See https://github.com/pypa/pip/issues/4957.
	invoke>=1.3.0
	twine>=3.1.1
	wheel>=0.33.6
    # other dev depends - e.g. web tests
    #uwsgi>=2.0.15  # install with "conda install -c conda-forge uwsgi" instead
    psycopg2>=2.6.2,<3.0
    selenium>=3.3.1
    page_objects>=1.1.0
    decorator>=4.1.2
    pympler>=0.5
    mpl-scatter-density>=0.4
    msgpack>=0.5.4
    msgpack-numpy>=0.4.2
    Flask-Testing>=0.6.1
docs =
	Sphinx>=3.1.0
	sphinx_bootstrap_theme>=0.4.12
    sphinxcontrib-httpdomain>=1.5.0
    sphinx_issues>=1.0.0
    sphinx-rtd-theme>=0.4.2
    nbsphinx>=0.3.5
    # added for rtd issues
    photutils>=0.7
    mpl-scatter-density>=0.4
    jupyter_client>=5.2.3
    ipykernel>5.0
web=
    blinker>=1.4
    Flask>=2
    werkzeug>=2,<2.1
    Flask-FeatureFlags>=0.6
    Flask-Compress>=1.4
    Flask-Limiter>=0.9.4
    flask-profiler>=1.0.1
    Flask-Caching>=1.4.0
    Flask-Login>=0.4.1
    Flask-Cors>=3.0.8
    Flask-Session>=0.3.1
    redis>=3.3
    #uwsgi>=2.0.15  # install with "conda install -c conda-forge uwsgi" instead
    # added for rtd issues
    validators>=0.10.3
    intervals>=0.8.0
db=
    pgpasslib>=1.1.0
    psycopg2>=2.6.2
    Flask-Login>=0.4.1
    sqlalchemy>=1.3,<2.0


[bdist_wheel]
universal=1

[isort]
line_length = 79
sections =
	FUTURE
	STDLIB
	THIRDPARTY
	FIRSTPARTY
	LOCALFOLDER
default_section = THIRDPARTY
known_first_party = marvin
balanced_wrapping = true
include_trailing_comma = false
lines_after_imports = 2
use_parentheses = true

[flake8]
ignore =
	H101
	E722
	W504
	W505
per-file-ignores =
    */__init__.py:E,W
max-line-length = 99

[tool:pytest]
addopts = --cov marvin --cov-report html --cov-report xml -W ignore
markers =
    slow: marks tests that are slow to run
	uses_db: marks tests as needing a connected local manga database
	uses_web: marks test as needed a connected local marvin web server

[coverage:run]
branch = true
include =
	python/marvin/*
omit =
    */utils/*.py
    */__init__.py

[coverage:report]
exclude_lines =<|MERGE_RESOLUTION|>--- conflicted
+++ resolved
@@ -92,11 +92,7 @@
 	matplotlib>=3.1.1
 	flake8>=3.7.9
 	doc8>=0.8.0
-<<<<<<< HEAD
 	pytest>=7.2.2
-=======
-	pytest>=6.2.2
->>>>>>> 756570f6
 	pytest-cov>=2.8.1
 	pytest-sugar<1.0.0
 	pytest-remotedata>=0.3.2
