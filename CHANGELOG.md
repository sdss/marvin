--- conflicted
+++ resolved
@@ -24,13 +24,10 @@
 - Issue #115: drpall does not get updated when a tool sets a custom release.
 - Issue #107: missing os library under save function of Map class
 - Issue #117: hybrid colours were incorrect as they were being derived from petroth50_el.
-<<<<<<< HEAD
 - Issue #119: test_get_spaxel_no_db fails
-
-=======
 - Issue #121: bugfix with misspelled word in downloadList utility function
 - Issue #105: query results convertToTool not robust when null/default parameters not present
->>>>>>> a3636093
+
 
 ## [2.0.9] - 2016/11/19
 ### Added:
