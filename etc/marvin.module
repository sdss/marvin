--- conflicted
+++ resolved
@@ -72,11 +72,6 @@
 #
 # Add any non-standard Module code below this point.
 #
-<<<<<<< HEAD
-#module unload sdss_python_module
-#module load sdss_python_module/marvin
-=======
->>>>>>> 9867736a
 module unload tree
 module load tree/sdsswork
 module load sdss_access
@@ -84,7 +79,4 @@
 
 setenv [string toupper $product]_INI_FILE       $PRODUCT_DIR/python/marvin/web/uwsgi_conf_files/uwsgi_marvin_mangawork.ini
 setenv SAS_URL                                  https://sas.sdss.org
-setenv TRAC_URL                                 https://trac.sdss.org
-
-
-
+setenv TRAC_URL                                 https://trac.sdss.org