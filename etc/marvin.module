--- conflicted
+++ resolved
@@ -72,11 +72,6 @@
 #
 # Add any non-standard Module code below this point.
 #
-<<<<<<< HEAD
-#module unload sdss_python_module
-#module load sdss_python_module/marvin
-=======
->>>>>>> e0e197ed
 module unload tree
 module load tree/sdsswork
 module load sdss_access
