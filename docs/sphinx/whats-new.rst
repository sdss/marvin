.. _whats-new:

<<<<<<< HEAD

.. error:: Many of the links in this page have changed and need to be redirected.


What's new in Marvin
====================

.. toctree::
    :hidden:

    changelog

This section summarises the most important new features a bugfixes in Marvin. For the complete list of changes check the :ref:`marvin-changelog`.

2.3.0 (unreleased)
------------------


=======
What's new in Marvin
====================

2.3.0 (unreleased)
------------------


>>>>>>> bb141cc7
2.2.6 (July 2019)
------------------

.. attention:: This is a critical bugfix release that corrects a problem that could affect your science results. Please update as soon as possible and check whether your analysis is impacted by this bug.

This version fixes a critical bug when retrieving the spaxels associated with a bin. It also simplifies the library namespace allowing for easier access to the most used Tools.

Spaxels associated with a bin
^^^^^^^^^^^^^^^^^^^^^^^^^^^^^

In version 2.2 we introduced the concept of :ref:`Bin <marvin-bin>` as a collection of spaxels that belong to the same binning unit. As part of the API, one can use `~marvin.tools.spaxel.Bin.spaxels` attribute to access a list of the spaxels that are included in the bin. The bug now fixed caused a list of incorrect spaxels to be associated with the bin, due to an inversion in the ``(x, y)`` order of the spaxels. For example, *before* 2.2.6 one would get ::

    >>> cube = Cube('8485-1901')
    >>> maps = cube.getMaps('HYB10')
    >>> bb = maps[22, 14]
    >>> bb.spaxels
    [<Marvin Spaxel (x=21, y=13, loaded=False),
     <Marvin Spaxel (x=21, y=14, loaded=False),
     <Marvin Spaxel (x=22, y=13, loaded=False),
     <Marvin Spaxel (x=22, y=14, loaded=False)]

where the x and y values should be

.. code-block:: console

    [<Marvin Spaxel (x=13, y=21, loaded=False),
     <Marvin Spaxel (x=14, y=21, loaded=False),
     <Marvin Spaxel (x=13, y=22, loaded=False),
     <Marvin Spaxel (x=14, y=22, loaded=False)]

Simplifying the namespace
^^^^^^^^^^^^^^^^^^^^^^^^^

Prior to 2.2.6 accessing different Tools classes was inconvenient since one would need to import them independently (e.g., ``from marvin.tools.cube import Cube``, ``from marvin.tools.maps import Maps``, etc.) This version makes access easier by exposing all the Tools from the ``marvin.tools`` namespace so that you can now do ::

    import marvin
    cube = marvin.tools.Cube('8485-1901')
    maps = marvin.tools.Maps('7443-12701')

|

2.2 (January 2018)
------------------

Marvin 2.2.0 brings significant improvements in the way you interact with MaNGA data.  Try the :ref:`Jupyter Notebook<marvin-jupyter-new22>` for a small sample.

* `MPL-6 <https://trac.sdss.org/wiki/MANGA/TRM/TRM_MPL-6>`_ compatible
* New DRP, DAP, and Query :ref:`Datamodels <marvin-datamodels>`
* :ref:`Cubes<marvin-cube>`, :ref:`Maps<marvin-maps>`, and :ref:`ModelCubes<marvin-modelcube>` now use Astropy Quantities, i.e. encapsulating a measurement with its associated parameters (e.g., unit, mask, or inverse variance)
* Improved Bin class
* Fuzzy Searching and Tab Completion
* New access to DAPall data on `Maps` and `ModelCubes`
* :ref:`Scatter <marvin-utils-plot-scatter>` and :ref:`Histogram <marvin-utils-plot-hist>` Plotting
* Improved Query :ref:`Results <marvin-results>` Handling and Integrated :ref:`Plotting <marvin-results_plot>`
* New :ref:`MaskBit <marvin-utils-maskbit>` class

|

2.1.4 (August 2017)
-------------------

* Refactored the Query Page in Marvin Web: Adds more intuitive parameters naming in dropdown.  Adds Guided Marvin Query Builder, using `Jquery Query Builder <http://querybuilder.js.org/>`_.  See the Search page section of :doc:`Web Docs <web>`.

* Adds Galaxy Postage Stamp view of the result set from a Marvin Query in the Web

* Adds Rate Limiting for the Marvin API.  Adopts a limit of 200 requests/min on all routes and 60/min for queries.

* Adds new query_params object in Marvin Tools for improved navigation and selection of available query parameters.  See updated documentation for :doc:`Queries <query>` and :doc:`Query Params <query-params>`

* Adds ability for creating custom maps (using custom values and masks) with Marvin Plotting framework.  See updated :doc:`Plotting Tutorial <tutorials/plotting>`

* New Sidebar in Marvin Documentation for easier navigation.

* New Marvin :doc:`Getting Started <getting-started>` Page.

* New Marvin :doc:`Exercises <exercises>` for showcasing utilization of Marvin in science workflows

* Numerous bug fixes.  See `Changelog <https://github.com/sdss/marvin/blob/master/CHANGELOG.md>`_ for full account of all Github Issues closed.

|

2.1.3 (May 2017)
----------------

* Slicing in tool objects now behaves as in a Numpy array. That means that `cube[i, j]` returns the same result as `cube.getSpaxel(x=j, y=i, xyorig='lower')`.

* Now it is possible to query on absolute magnitude colours from NSA's `elpetro_absmag`. Absolute magnitudes are now the default for plotting on the web.

* The data file for the default colormap for Map.plot() ("linear_Lab") is now included in pip version of Marvin and does not throw invalid `FileNotFoundError` if the data file is missing.

* Query shortcuts are now only applied on full words, to avoid blind replacements. This fixes a bug that made parameters such as `elpetro_absmag_r` being replaced by `elpetro_absmaelpetro_mag_g_r`.

* Refactored :doc:`Map <tools/map>` plotting methods into :doc:`Utilities <utils/plot-map>`.

  * Map plotting now accepts user-defined ``value``, ``ivar``, and ``mask`` arrays (e.g., BPT masks).
  * It is possible to create multi-panel map plots.
  * All plotting code no longer overwrites matplotlib rcParams.
  * Map plotting has new default gray/hatching scheme for data quality (in tools and web):

    * gray: spaxels with NOCOV.
    * hatched: spaxels with bad data (UNRELIABLE and DONOTUSE) or S/N below some minimum value.
    * colored: good data.

  * Map plotting no longer masks spaxels near zero velocity contour because by default (in tools and web), there is no minimum signal-to-noise ratio for velocity plots.

* New tutorials: :doc:`tutorials/plotting-tutorial` and :doc:`tutorials/lean-tutorial`.

|

2.1 (February 2017)
-------------------

* Marvin is now minimally compliant with Python 3.5+

* `<https://sas.sdss.org/marvin>`_ now points to Marvin 2 (instead of Marvin 1).

* The NSA catalog information is now available via **Cube.nsa** in Marvin Cubes.

* Marvin :ref:`marvin-web` now has a new :ref:`nsa_display` tab with interactive scatter, and box-and-whisker plots.

* Marvin :ref:`marvin-web` has more python tips for working with Marvin :ref:`marvin-tools` objects.

* Marvin now uses Sentry to catch and send errors.

* Marvin :ref:`marvin-maps` now include the ability to make and plot a :ref:`marvin-bpt` diagram.

* Marvin :ref:`marvin-maps` have updated plotting display and now include a new signal-to-noise (snr) attribute on each map.

* Check out the :ref:`visual-guide`.

* Marvin Spaxels now include ``ra`` and ``dec`` as properties.

* Streamlined list of query parameters both in the :ref:`marvin-web` and :ref:`marvin-tools`.  Added new parameter ``ha_to_hb`` ratio.

* Marvin has updated the :ref:`marvin-images` functions for downloading, showing, and locating.

* New **check_marvin** utility to provide some basic system checks with regards to Marvin

* Marvin :ref:`marvin-web` now has a "Provide Feedback" button in the navbar that directly links to a New Issue in Github.

* See `Changelog <https://github.com/sdss/marvin/blob/master/CHANGELOG.md>`_ for more.

|

2.0 Beta (November 2016)
------------------------

* Brand new painless installation (pip install sdss-marvin)

* New Marvin Tools (Maps, Bin, ModelCube)

* Pickling of Marvin Tools, Queries, and Results (i.e. local save and restore)

* DAP Spaxel ("Zonal") Queries

* Dynamic DAP Map display in the web, with point-and-click spaxel

* For MPL-5+, display of model fits in spectrum view in the web

* Versions simplified from mpl, drp, dap down to release

* API :ref:`marvin-authentication`

|

2.0 Alpha (June 2016)
---------------------

Marvin 2.0 is a complete overhaul of Marvin 1.0, converting Marvin into a full suite of interaction tools.

Marvin 2.0 introduces two new modes of operations, :doc:`tools/index` and :doc:`api`, to the Marvin
environment, and introduces an extensive redesign of the `Marvin web app
<https://sas.sdss.org/marvin/>`_.

The major improvements and additions in this release:

* :doc:`core/data-access-modes`: a new mode based navigation system that allows you to seamlessly interact with MaNGA data no matter where it is.

* :doc:`../tools`: a python package for accessing and interacting with MaNGA
  data, whether the files are in your computer or they need to be retrieved remotely via the
  API.

* :doc:`../api`: remotely grab the data you are looking for as JSONs to integrate directly into your local scripts

* :doc:`../query`: a tool to harness the full statistical power of the MaNGA
  data set by querying the :ref:`marvin-databases`.

* A completely overhauled :doc:`../web` interface, including:

  * A more powerful :ref:`web-search` with an intuitive pseudo-natural language
    search capability.

  * A simple and clean Plate and Galaxy detail page.

  * Interactive spectrum selection from the galaxy image.

  * An image roulette if you are feeling lucky.<|MERGE_RESOLUTION|>--- conflicted
+++ resolved
@@ -1,12 +1,10 @@
 .. _whats-new:
 
-<<<<<<< HEAD
 
 .. error:: Many of the links in this page have changed and need to be redirected.
 
 
 What's new in Marvin
-====================
 
 .. toctree::
     :hidden:
@@ -19,15 +17,6 @@
 ------------------
 
 
-=======
-What's new in Marvin
-====================
-
-2.3.0 (unreleased)
-------------------
-
-
->>>>>>> bb141cc7
 2.2.6 (July 2019)
 ------------------
 
