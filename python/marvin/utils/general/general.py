--- conflicted
+++ resolved
@@ -20,14 +20,9 @@
 
 # General utilities
 __all__ = ['convertCoords', 'parseIdentifier', 'mangaid2plateifu', 'findClosestVector',
-<<<<<<< HEAD
            'getWCSFromPng', 'convertImgCoords', 'getSpaxelXY',
-           'downloadList', 'getSpaxel', 'get_drpall_row']
-=======
-           'getWCSFromPng', 'convertImgCoords', 'getSpaxelXY', 'getSpaxelAPI',
            'downloadList', 'getSpaxel', 'get_drpall_row', 'getDefaultMapPath',
            'getDapRedux']
->>>>>>> 90a38cb5
 
 drpTable = {}
 
@@ -588,62 +583,6 @@
     return spaxel
 
 
-<<<<<<< HEAD
-=======
-# TODO: getSpaxelAPI is deprecated now.
-def getSpaxelAPI(coord1, coord2, mangaid, mode='pix', ext='flux', xyorig='center'):
-    """Gets and spaxel from a cube using the API.
-
-    Parameters:
-        coord1,coord2 (int):
-            The coordinates (either ra/dec or x/y) of the spaxel to
-            retrieve.
-        mangaid (str):
-            The mangaid of the cube to use.
-        mode ({'pix', 'sky'}):
-            The coordinate mode to use, either ``'pix'`` (default) for x/y
-            coordinates with respect to ``xyorig``, or ``'sky'`` to use
-            celestial coordinates ra/dec.
-        ext ({'flux', 'ivar', 'mask'}):
-            The extension of the spaxel to retrieve.
-        xyorig (str):
-            If ``mode='pix'``, the reference point from which the coordinates
-            are measured. Valid values are ``'center'``, for the centre of the
-            spatial dimensions of the cube, or ``'lower'`` for the lower-left
-            corner.
-
-    Returns:
-        spaxel (array):
-            The spaxel with coordinates ``(coord1, coord2)`` in the cube
-            defined by ``mangaid``, extracted from the extension ``ext``.
-
-    """
-
-    from marvin.api.api import Interaction
-
-    # Parse the variables into right frame
-
-    path = '{0}={1}/{2}={3}/ext={4}/xyorig={5}'.format(
-        'x' if mode == 'pix' else 'ra', coord1,
-        'y' if mode == 'pix' else 'dec', coord2, ext, xyorig)
-
-    routeparams = {'name': mangaid, 'path': path}
-
-    # Get the getSpectrum Route
-    url = marvin.config.urlmap['api']['getspectra']['url'].format(**routeparams)
-
-    # Make the API call
-    try:
-        response = Interaction(url)
-    except MarvinError as e:
-        raise MarvinError('Error retrieving response: {0}'.format(e))
-    else:
-        if response.results['status'] == 1:
-            return response.getData()
-        else:
-            raise MarvinError('Could not retrieve spaxels remotely: {0}'.format(response.results['error']))
-
-
 def getDapRedux(mplver=None):
     ''' Retrieve SAS url link to the DAP redux directory
 
@@ -718,7 +657,6 @@
     return maplink
 
 
->>>>>>> 90a38cb5
 def downloadList(inputlist, dltype='cube', **kwargs):
     ''' Download a list of MaNGA objects
 
