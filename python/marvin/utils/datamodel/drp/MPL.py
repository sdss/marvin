--- conflicted
+++ resolved
@@ -14,11 +14,7 @@
 
 from marvin.utils.datamodel.maskbit import get_maskbits
 
-<<<<<<< HEAD
 from .base import RSS, DataCube, DRPCubeDataModel, DRPCubeDataModelList, Spectrum
-=======
-from .base import DataCube, DRPDataModel, DRPDataModelList, Spectrum
->>>>>>> 8a8ffd08
 
 
 spaxel_unit = u.Unit('spaxel', represents=u.pixel, doc='A spectral pixel', parse_strict='silent')
@@ -72,72 +68,42 @@
 MPL4 = DRPCubeDataModel('MPL-4', aliases=['MPL4', 'v1_5_1'],
                         datacubes=MPL4_datacubes,
                         spectra=MPL4_spectra,
-                        bitmasks=get_maskbits('MPL-4'))
+                        bitmasks=get_maskbits('MPL-4'),
+                        qual_flag='DRP3QUAL')
 
 MPL5 = DRPCubeDataModel('MPL-5', aliases=['MPL5', 'v2_0_1'],
                         datacubes=MPL4_datacubes,
                         spectra=MPL4_spectra,
-                        bitmasks=get_maskbits('MPL-5'))
+                        bitmasks=get_maskbits('MPL-5'),
+                        qual_flag='DRP3QUAL')
 
 DR14 = DRPCubeDataModel('DR14', aliases=['DR14', 'v2_1_2'],
                         datacubes=MPL4_datacubes,
                         spectra=MPL4_spectra,
-                        bitmasks=get_maskbits('MPL-5'))
+                        bitmasks=get_maskbits('MPL-5'),
+                        qual_flag='DRP3QUAL')
 
-<<<<<<< HEAD
 MPL6 = DRPCubeDataModel('MPL-6', aliases=['MPL6', 'v2_3_1'],
                         datacubes=MPL4_datacubes + MPL6_datacubes,
                         spectra=MPL4_spectra + MPL6_spectra,
-                        bitmasks=get_maskbits('MPL-6'))
+                        bitmasks=get_maskbits('MPL-6'),
+                        qual_flag='DRP3QUAL')
 
 MPL7 = DRPCubeDataModel('MPL-7', aliases=['MPL7', 'v2_4_3', 'DR15'],
                         datacubes=MPL4_datacubes + MPL6_datacubes,
                         spectra=MPL4_spectra + MPL6_spectra,
-                        bitmasks=get_maskbits('MPL-7'))
+                        bitmasks=get_maskbits('MPL-7'),
+                        qual_flag='DRP3QUAL')
 
 # The DRP Cube Datamodel
 datamodel = DRPCubeDataModelList([MPL4, MPL5, MPL6, MPL7, DR14])
 
 # Define the RSS Datamodel. Start by copying the Cube datamodel for convenience.
 datamodel_rss = datamodel.copy()
+
 for release in datamodel_rss:
     datamodel_rss[release] = datamodel_rss[release].to_rss()
 
     flux = datamodel_rss[release].rss.flux
     flux.description = 'Row-stacked spectra from all exposures for the target'
-    flux.unit = flux.unit * spaxel_unit / fiber_unit
-=======
-MPL4 = DRPDataModel('MPL-4', aliases=['MPL4', 'v1_5_1'],
-                    datacubes=MPL4_datacubes,
-                    spectra=MPL4_spectra,
-                    bitmasks=get_maskbits('MPL-4'),
-                    qual_flag='DRP3QUAL')
-
-MPL5 = DRPDataModel('MPL-5', aliases=['MPL5', 'v2_0_1'],
-                    datacubes=MPL4_datacubes,
-                    spectra=MPL4_spectra,
-                    bitmasks=get_maskbits('MPL-5'),
-                    qual_flag='DRP3QUAL')
-
-DR14 = DRPDataModel('DR14', aliases=['DR14', 'v2_1_2'],
-                    datacubes=MPL4_datacubes,
-                    spectra=MPL4_spectra,
-                    bitmasks=get_maskbits('MPL-5'),
-                    qual_flag='DRP3QUAL')
-
-MPL6 = DRPDataModel('MPL-6', aliases=['MPL6', 'v2_3_1'],
-                    datacubes=MPL4_datacubes + MPL6_datacubes,
-                    spectra=MPL4_spectra + MPL6_spectra,
-                    bitmasks=get_maskbits('MPL-6'),
-                    qual_flag='DRP3QUAL')
-
-MPL7 = DRPDataModel('MPL-7', aliases=['MPL7', 'v2_4_3', 'DR15'],
-                    datacubes=MPL4_datacubes + MPL6_datacubes,
-                    spectra=MPL4_spectra + MPL6_spectra,
-                    bitmasks=get_maskbits('MPL-7'),
-                    qual_flag='DRP3QUAL')
->>>>>>> 8a8ffd08
-
-    # Append specific RSS extensions
-    for ext in RSS_extensions:
-        datamodel_rss[release].rss.append(ext)+    flux.unit = flux.unit * spaxel_unit / fiber_unit