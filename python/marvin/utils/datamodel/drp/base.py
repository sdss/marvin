#!/usr/bin/env python
# -*- coding: utf-8 -*-
#
# @Author: Brian Cherinka, José Sánchez-Gallego, and Brett Andrews
# @Date: 2017-10-25
# @Filename: base.py
# @License: BSD 3-clause (http://www.opensource.org/licenses/BSD-3-Clause)
#
# @Last modified by: José Sánchez-Gallego (gallegoj@uw.edu)
# @Last modified time: 2018-07-25 18:32:35

from __future__ import absolute_import, division, print_function

import copy as copy_mod
import os

import astropy.table as table
from astropy import units as u

from marvin.core.exceptions import MarvinError

from .. import DataModelList
from ...general.structs import FuzzyList


<<<<<<< HEAD
class DRPCubeDataModel(object):
    """A class representing a DRP Cube datamodel."""
=======
class DRPDataModel(object):
    """A class representing a DRP datamodel.

    Parameters
    ----------
    release : str
        The DRP release this datamodel describes.
    datacubes : list
        A list of `.DataCube` instances that describe the datacubes in this
        datamodel.
    spectra : list
        A list of `.Spectrum` instances that describe the datacubes in this
        datamodel.
    aliases : list
        A list of aliases for this datamodel.
    bitmask : dict
        A dictionary of `~marvin.utils.general.maskbit.Maskbit` objects.
    qual_flag : str
        The name of the quality bitmask flag. Must not include the ``MANGA_``
        prefix.
>>>>>>> 8a8ffd08

    """

    def __init__(self, release, datacubes=[], spectra=[], aliases=[], bitmasks=None,
                 qual_flag='DRP3QUAL'):

        self.release = release
        self.aliases = aliases

        self.datacubes = DataCubeList(datacubes, parent=self)
        self.spectra = SpectrumList(spectra, parent=self)

        self.bitmasks = bitmasks if bitmasks is not None else {}
        self.qual_flag = qual_flag

    def __repr__(self):
        return ('<DRPCubeDataModel release={0!r}, n_datacubes={1}, n_spectra={2}>'
                .format(self.release, len(self.datacubes), len(self.spectra)))

    def copy(self):
        """Returns a copy of the datamodel."""

        return copy_mod.deepcopy(self)

    def __eq__(self, value):
        """Uses fuzzywuzzy to return the closest property match."""

        datacube_names = [datacube.name for datacube in self.datacubes]
        spectrum_names = [spectrum.name for spectrum in self.spectra]

        if value in datacube_names:
            return self.datacubes[datacube_names.index(value)]
        elif value in spectrum_names:
            return self.spectra[spectrum_names.index(value)]

        try:
            datacube_best_match = self.datacubes[value]
        except ValueError:
            datacube_best_match = None

        try:
            spectrum_best_match = self.spectra[value]
        except ValueError:
            spectrum_best_match = None

        if ((datacube_best_match is None and spectrum_best_match is None) or
                (datacube_best_match is not None and spectrum_best_match is not None)):
            raise ValueError('too ambiguous input {!r}'.format(value))
        elif datacube_best_match is not None:
            return datacube_best_match
        elif spectrum_best_match is not None:
            return spectrum_best_match

    def __contains__(self, value):

        try:
            match = self.__eq__(value)
            if match is None:
                return False
            else:
                return True
        except ValueError:
            return False

    def __getitem__(self, value):
        return self == value

    def to_rss(self):
        """Returns a copy with `.RSSDatamodel` objects instead of datacubes."""

        if isinstance(self, DRPRSSDataModel):
            raise ValueError('this is already a DRPRSSDataModel')

        copy_of_self = self.copy()
        delattr(copy_of_self, 'datacubes')

        # Chances the type and converts datacubes to RSSDatamodel
        copy_of_self.__class__ = DRPRSSDataModel
        copy_of_self.rss = self.datacubes.to_rss(copy_of_self)

        # Resets the parent of the copied spectra
        for spectrum in copy_of_self.spectra:
            spectrum.parent = copy_of_self

        return copy_of_self


class DRPRSSDataModel(DRPCubeDataModel):
    """A class representing a DRP RSS listdatamodel."""

    def __init__(self, release, rss=[], spectra=[], aliases=[], bitmasks=None):

        self.release = release
        self.aliases = aliases

        self.rss = RSSList(rss, parent=self)
        self.spectra = SpectrumList(spectra, parent=self)

        self.bitmasks = bitmasks if bitmasks is not None else {}

    def __repr__(self):
        return ('<DRPRSSDataModel release={0!r}, n_rss={1}, n_spectra={2}>'
                .format(self.release, len(self.rss), len(self.spectra)))


class DRPCubeDataModelList(DataModelList):
    """A dictionary of DRP Cube datamodels."""

    base = {'DRPCubeDataModel': DRPCubeDataModel}

    def copy(self):

        copy_of_self = super(DRPCubeDataModelList, self).copy()
        copy_of_self.__class__ = DRPRSSDataModelList

        return copy_of_self


class DRPRSSDataModelList(DataModelList):
    """A dictionary of DRP RSS datamodels."""

    base = {'DRPRSSDataModel': DRPRSSDataModel}


class DataCubeList(FuzzyList):
    """Creates a list containing models and their representation."""

    def __init__(self, the_list, parent=None):

        self.parent = parent

        super(DataCubeList, self).__init__([])

        for item in the_list:
            self.append(item, copy=True)

    def copy(self):
        """Returns a copy of the datamodel."""

        return copy_mod.deepcopy(self)

    def mapper(self, value):
        """Helper method for the fuzzy list to match on the datacube name."""

        return value.name

    def append(self, value, copy=True):
        """Appends with copy."""

        append_obj = value if copy is False else copy_mod.deepcopy(value)
        append_obj.parent = self.parent

        if isinstance(append_obj, DataCube):
            super(DataCubeList, self).append(append_obj)
        else:
            raise ValueError('invalid datacube of type {!r}'.format(type(append_obj)))

    def to_rss(self, new_parent):
        """Returns a copy of this list as an `.RSSList` object."""

        if isinstance(self, RSSList):
            raise ValueError('this is already an RSSList')

        # Copies selef and resets the type to RSSList
        copy_of_self = self.copy()
        copy_of_self.__class__ = RSSList
        copy_of_self.parent = new_parent

        # Replaces each datacube in itself with a RSSDatamodel
        for label in self.list_names():
            copy_of_self.remove(copy_of_self[label])
            copy_of_self.append(self[label].to_rss(new_parent))

        return copy_of_self

    def list_names(self):
        """Returns a list with the names of the datacubes in this list."""

        return [item.name for item in self]

    def to_table(self, pprint=False, description=False, max_width=1000):
        """Returns an astropy table with all the datacubes in this datamodel.

        Parameters:
            pprint (bool):
                Whether the table should be printed to screen using astropy's
                table pretty print.
            description (bool):
                If ``True``, an extra column with the description of the
                datacube will be added.
            max_width (int or None):
                A keyword to pass to ``astropy.table.Table.pprint()`` with the
                maximum width of the table, in characters.

        Returns:
            result (``astropy.table.Table``):
                If ``pprint=False``, returns an astropy table containing
                the name of the datacube, whether it has ``ivar`` or
                ``mask``, the units, and a description (if
                ``description=True``)..

        """

        datacube_table = table.Table(
            None, names=['name', 'ivar', 'mask', 'unit', 'description',
                         'db_table', 'db_column', 'fits_extension'],
            dtype=['S20', bool, bool, 'S20', 'S500', 'S20', 'S20', 'S20'])

        if self.parent:
            datacube_table.meta['release'] = self.parent.release

        for datacube in self:
            unit = datacube.unit.to_string()

            datacube_table.add_row((datacube.name,
                                    datacube.has_ivar(),
                                    datacube.has_mask(),
                                    unit,
                                    datacube.description,
                                    datacube.db_table,
                                    datacube.db_column(),
                                    datacube.fits_extension()))

        if not description:
            datacube_table.remove_column('description')

        if pprint:
            datacube_table.pprint(max_width=max_width, max_lines=1e6)
            return

        return datacube_table

    def write_csv(self, filename=None, path=None, overwrite=None, **kwargs):
        ''' Write the datamodel to a CSV '''

        release = self.parent.release.lower().replace('-', '')

        if not filename:
            filename = 'drpcubes_dm_{0}.csv'.format(release)

        if not path:
            path = os.path.join(os.getenv("MARVIN_DIR"), 'docs', 'sphinx', '_static')

        fullpath = os.path.join(path, filename)
        table = self.to_table(**kwargs)
        table.write(fullpath, format='csv', overwrite=overwrite)


class RSSList(DataCubeList):
    """Creates a list containing RSSDatamodel and their representation."""

    def append(self, value, copy=True):
        """Appends with copy."""

        append_obj = value if copy is False else copy_mod.deepcopy(value)
        append_obj.parent = self.parent

        if isinstance(append_obj, RSS):
            super(RSSList, self).append(append_obj)
        else:
            raise ValueError('invalid RSS of type {!r}'.format(type(append_obj)))

    def write_csv(self, filename=None, path=None, overwrite=None, **kwargs):
        """Write the datamodel to a CSV"""

        release = self.parent.release.lower().replace('-', '')

        if not filename:
            filename = 'drprss_dm_{0}.csv'.format(release)

        if not path:
            path = os.path.join(os.getenv('MARVIN_DIR'), 'docs', 'sphinx', '_static')

        fullpath = os.path.join(path, filename)
        table = self.to_table(**kwargs)
        table.write(fullpath, format='csv', overwrite=overwrite)


class DataCube(object):
    """Represents a extension in the DRP logcube file.

    Parameters:
        name (str):
            The datacube name. This is the internal name that Marvin will use
            for this datacube. It is different from the ``extension_name``
            parameter, which must be identical to the extension name of the
            datacube in the logcube file.
        extension_name (str):
            The FITS extension containing this datacube.
        extension_wave (str):
            The FITS extension containing the wavelength for this datacube.
        extension_ivar (str or None):
            The extension that contains the inverse variance associated with
            this datacube, if any.
        extension_mask (str or None):
            The extension that contains the mask associated with this
            datacube, if any.
        db_table (str):
            The DB table in which the datacube is stored. Defaults to
            ``spaxel``.
        unit (astropy unit or None):
            The unit for this datacube.
        scale (float):
            The scaling factor for the values of the datacube.
        formats (dict):
            A dictionary with formats that can be used to represent the
            datacube. Default ones are ``latex`` and ``string``.
        pixmask_flag : str
            The name of the pixmask flag. Should be the full name, including the
            ``MANGA_`` part.
        description (str):
            A description for the datacube.

    """

    def __init__(self, name, extension_name, extension_wave=None,
                 extension_ivar=None, extension_mask=None, db_table='spaxel',
                 unit=u.dimensionless_unscaled, scale=1, formats={},
                 pixmask_flag='MANGA_DRP3PIXMASK', description=''):

        self.name = name

        self._extension_name = extension_name
        self._extension_wave = extension_wave
        self._extension_ivar = extension_ivar
        self._extension_mask = extension_mask

        self.pixmask_flag = pixmask_flag

        self.db_table = db_table

        self._parent = None

        self.formats = formats

        self.description = description

        self.unit = u.CompositeUnit(scale, unit.bases, unit.powers)

    def copy(self):
        return copy_mod.deepcopy(self)

    def to_rss(self, new_parent):
        """Creates a copy of this datacube as a `.RSS` object."""

        if isinstance(self, RSS):
            raise ValueError('this is already a RSS datamodel object.')

        assert isinstance(new_parent, DRPRSSDataModel)
        copy_of_self = self.copy()
        copy_of_self.__class__ = RSS
        copy_of_self.parent = new_parent

        return copy_of_self

    @property
    def parent(self):
        """Retrieves the parent."""

        return self._parent

    @parent.setter
    def parent(self, value):
        """Sets the parent."""

        assert isinstance(value, DRPCubeDataModel), 'parent must be a DRPCubeDataModel'

        self._parent = value

    def full(self):
        """Returns the name string."""

        return self._extension_name.lower()

    def has_ivar(self):
        """Returns True is the datacube has an ivar extension."""

        return self._extension_ivar is not None

    def has_mask(self):
        """Returns True is the datacube has an mask extension."""

        return self._extension_mask is not None

    def fits_extension(self, ext=None):
        """Returns the FITS extension name."""

        assert ext is None or ext in ['ivar', 'mask'], 'invalid extension'

        if ext is None:
            return self._extension_name.upper()

        elif ext == 'ivar':
            if not self.has_ivar():
                raise MarvinError('no ivar extension for datacube {0!r}'.format(self.full()))
            return self._extension_ivar.upper()

        elif ext == 'mask':
            if not self.has_mask():
                raise MarvinError('no mask extension for datacube {0!r}'.format(self.full()))
            return self._extension_mask

    def db_column(self, ext=None):
        """Returns the name of the DB column containing this datacube."""

        return self.fits_extension(ext=ext).lower()

    def __repr__(self):

        return '<DataCube {!r}, release={!r}, unit={!r}>'.format(
            self.name, self.parent.release if self.parent else None, self.unit.to_string())

    def __str__(self):

        return self.full()

    def to_string(self, mode='string'):
        """Return a string representation of the datacube."""

        if mode == 'latex':

            if mode in self.formats:
                latex = self.formats[mode]
            else:
                latex = self.to_string()

            return latex

        else:

            if mode in self.formats:
                string = self.formats[mode]
            else:
                string = self.name

            return string


class RSS(DataCube):

    def __repr__(self):

        return '<RSS {!r}, release={!r}, unit={!r}>'.format(
            self.name, self.parent.release if self.parent else None,
            self.unit.to_string())

    @property
    def parent(self):
        """Retrieves the parent."""

        return self._parent

    @parent.setter
    def parent(self, value):
        """Sets the parent."""

        assert isinstance(value, DRPRSSDataModel), 'parent must be a DRPRSSDataModel'
        self._parent = value


class SpectrumList(FuzzyList):
    """Creates a list containing spectra and their representation."""

    def __init__(self, the_list, parent=None):

        self.parent = parent

        super(SpectrumList, self).__init__([])

        for item in the_list:
            self.append(item, copy=True)

    def mapper(self, value):
        """Helper method for the fuzzy list to match on the spectrum name."""

        return value.name

    def append(self, value, copy=True):
        """Appends with copy."""

        append_obj = value if copy is False else copy_mod.deepcopy(value)
        append_obj.parent = self.parent

        if isinstance(append_obj, Spectrum):
            super(SpectrumList, self).append(append_obj)
        else:
            raise ValueError('invalid spectrum of type {!r}'.format(type(append_obj)))

    def list_names(self):
        """Returns a list with the names of the spectra in this list."""

        return [item.name for item in self]

    def to_table(self, pprint=False, description=False, max_width=1000):
        """Returns an astropy table with all the spectra in this datamodel.

        Parameters:
            pprint (bool):
                Whether the table should be printed to screen using astropy's
                table pretty print.
            description (bool):
                If ``True``, an extra column with the description of the
                spectrum will be added.
            max_width (int or None):
                A keyword to pass to ``astropy.table.Table.pprint()`` with the
                maximum width of the table, in characters.

        Returns:
            result (``astropy.table.Table``):
                If ``pprint=False``, returns an astropy table containing
                the name of the spectrum, whether it has ``ivar`` or
                ``mask``, the units, and a description (if
                ``description=True``)..

        """

        spectrum_table = table.Table(
            None, names=['name', 'std', 'unit', 'description',
                         'db_table', 'db_column', 'fits_extension'],
            dtype=['S20', bool, 'S20', 'S500', 'S20', 'S20', 'S20'])

        if self.parent:
            spectrum_table.meta['release'] = self.parent.release

        for spectrum in self:
            unit = spectrum.unit.to_string()

            spectrum_table.add_row((spectrum.name,
                                    spectrum.has_std(),
                                    unit,
                                    spectrum.description,
                                    spectrum.db_table,
                                    spectrum.db_column(),
                                    spectrum.fits_extension()))

        if not description:
            spectrum_table.remove_column('description')

        if pprint:
            spectrum_table.pprint(max_width=max_width, max_lines=1e6)
            return

        return spectrum_table

    def write_csv(self, filename=None, path=None, overwrite=None, **kwargs):
        ''' Write the datamodel to a CSV '''

        release = self.parent.release.lower().replace('-', '')

        if not filename:
            if isinstance(self.parent, DRPRSSDataModel):
                filename = 'drp_rss_spectra_dm_{0}.csv'.format(release)
            elif isinstance(self.parent, DRPCubeDataModel):
                filename = 'drp_cube_spectra_dm_{0}.csv'.format(release)
            else:
                raise ValueError('invalid parent of type {!r}'.format(type(self.parent)))

        if not path:
            path = os.path.join(os.getenv("MARVIN_DIR"), 'docs', 'sphinx', '_static')

        fullpath = os.path.join(path, filename)
        table = self.to_table(**kwargs)
        table.write(fullpath, format='csv', overwrite=overwrite)


class Spectrum(object):
    """Represents a extension in the DRP logcube file.

    Parameters:
        name (str):
            The spectrum name. This is the internal name that Marvin will use
            for this spectrum. It is different from the ``extension_name``
            parameter, which must be identical to the extension name of the
            spectrum in the logcube file.
        extension_name (str):
            The FITS extension containing this spectrum.
        extension_wave (str):
            The FITS extension containing the wavelength for this spectrum.
        extension_std (str):
            The FITS extension containing the standard deviation for this
            spectrum.
        extension_mask (str):
            The FITS extension containing the mask for this spectrum.
        db_table (str):
            The DB table in which the spectrum is stored. Defaults to
            ``cube``.
        unit (astropy unit or None):
            The unit for this spectrum.
        scale (float):
            The scaling factor for the values of the spectrum.
        formats (dict):
            A dictionary with formats that can be used to represent the
            spectrum. Default ones are ``latex`` and ``string``.
        pixmask_flag : str
            The name of the pixmask flag. Should be the full name, including the
            ``MANGA_`` part.
        description (str):
            A description for the spectrum.

    """

    def __init__(self, name, extension_name, extension_wave=None, extension_std=None,
<<<<<<< HEAD
                 extension_mask=None, db_table='cube', unit=u.dimensionless_unscaled,
                 scale=1, formats={}, description=''):
=======
                 db_table='cube', unit=u.dimensionless_unscaled, scale=1, formats={},
                 pixmask_flag=None, description=''):
>>>>>>> 8a8ffd08

        self.name = name

        self._extension_name = extension_name
        self._extension_wave = extension_wave
        self._extension_std = extension_std
        self._extension_mask = extension_mask

        self.pixmask_flag = pixmask_flag

        self.db_table = db_table

        self.formats = formats

        self.description = description

        self._parent = None

        self.unit = u.CompositeUnit(scale, unit.bases, unit.powers)

    @property
    def parent(self):
        """Retrieves the parent."""

        return self._parent

    @parent.setter
    def parent(self, value):
        """Sets the parent."""

        assert isinstance(value, DRPCubeDataModel), 'parent must be a DRPCubeDataModel'

        self._parent = value

    def full(self):
        """Returns the name string."""

        return self._extension_name.lower()

    def has_std(self):
        """Returns True is the datacube has an std extension."""

        return self._extension_std is not None

    def has_mask(self):
        """Returns True is the datacube has an mask extension."""

        return self._extension_mask is not None

    def fits_extension(self, ext=None):
        """Returns the FITS extension name."""

        assert ext is None or ext in ['std', 'mask'], 'invalid extension'

        if ext is None:
            return self._extension_name.upper()

        elif ext == 'std':
            if not self.has_std():
                raise MarvinError('no std extension for spectrum {0!r}'.format(self.full()))
            return self._extension_std.upper()

        elif ext == 'mask':
            if not self.has_mask():
                raise MarvinError('no mask extension for spectrum {0!r}'.format(self.full()))
            return self._extension_mask

    def db_column(self, ext=None):
        """Returns the name of the DB column containing this datacube."""

        return self.fits_extension(ext=ext).lower()

    def __repr__(self):

        return '<Spectrum {!r}, release={!r}, unit={!r}>'.format(
            self.name, self.parent.release if self.parent else None, self.unit.to_string())

    def __str__(self):

        return self.full()

    def to_string(self, mode='string'):
        """Return a string representation of the spectrum."""

        if mode == 'latex':

            if mode in self.formats:
                latex = self.formats[mode]
            else:
                latex = self.to_string()

            return latex

        else:

            if mode in self.formats:
                string = self.formats[mode]
            else:
                string = self.name

            return string<|MERGE_RESOLUTION|>--- conflicted
+++ resolved
@@ -23,12 +23,8 @@
 from ...general.structs import FuzzyList
 
 
-<<<<<<< HEAD
 class DRPCubeDataModel(object):
-    """A class representing a DRP Cube datamodel."""
-=======
-class DRPDataModel(object):
-    """A class representing a DRP datamodel.
+    """A class representing a DRP Cube datamodel.
 
     Parameters
     ----------
@@ -47,7 +43,6 @@
     qual_flag : str
         The name of the quality bitmask flag. Must not include the ``MANGA_``
         prefix.
->>>>>>> 8a8ffd08
 
     """
 
@@ -650,13 +645,8 @@
     """
 
     def __init__(self, name, extension_name, extension_wave=None, extension_std=None,
-<<<<<<< HEAD
                  extension_mask=None, db_table='cube', unit=u.dimensionless_unscaled,
-                 scale=1, formats={}, description=''):
-=======
-                 db_table='cube', unit=u.dimensionless_unscaled, scale=1, formats={},
-                 pixmask_flag=None, description=''):
->>>>>>> 8a8ffd08
+                 scale=1, formats={}, pixmask_flag=None, description=''):
 
         self.name = name
 
