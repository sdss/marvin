# !usr/bin/env python
# -*- coding: utf-8 -*-
#
# Licensed under a 3-clause BSD license.
#
# @Author: Brian Cherinka
# @Date:   2017-09-20 13:24:13
<<<<<<< HEAD
# @Last modified by:   andrews
# @Last modified time: 2018-10-16 10:10:91
=======
# @Last modified by:   Brian Cherinka
# @Last Modified time: 2018-10-18 11:43:06
>>>>>>> fb2b55c6

from __future__ import absolute_import, division, print_function

import copy
from marvin.utils.datamodel.dap import datamodel
from marvin.utils.datamodel.query.base import query_params
from .base import QueryDataModel


def groups():
    return copy.deepcopy(query_params)

# MPL-4

# list of tables to exclude
BASE_EXCLUDE = ['anime', 'catalogue', 'pipeline', 'maskbit', 'hdu', 'query', 'user',
                'extcol', 'exttype', 'extname', 'cube_shape', 'spaxelprops', 'testtable']

EXCLUDE = ['modelcube', 'modelspaxel', 'redcorr', 'obsinfo', 'dapall'] + BASE_EXCLUDE

MPL4 = QueryDataModel(release='MPL-4', groups=groups(), aliases=['MPL4', 'v1_5_1', '1.1.1'], exclude=EXCLUDE, dapdm=datamodel['MPL-4'])


# MPL-5

# list of tables to exclude
EX5 = set(EXCLUDE) - set(['modelcube', 'modelspaxel', 'redcorr']) | set(['executionplan', 'current_default'])

MPL5 = QueryDataModel(release='MPL-5', groups=groups(), aliases=['MPL5', 'v2_0_2', '2.0.1'], exclude=EX5, dapdm=datamodel['MPL-5'])


# MPL-6

# list of tables to exclude
EX6 = set(EX5) - set(['obsinfo', 'dapall'])

MPL6 = QueryDataModel(release='MPL-6', groups=groups(), aliases=['MPL6', 'v2_3_1', '2.1.3'], exclude=EX6, dapdm=datamodel['MPL-6'])

# MPL-7

MPL7 = QueryDataModel(release='MPL-7', groups=groups(), aliases=['MPL7', 'v2_4_3', '2.2.0'], exclude=EX6, dapdm=datamodel['MPL-7'])

# DR15

DR15 = QueryDataModel(release='DR15', groups=groups(), aliases=['DR15', 'v2_4_3', '2.2.0'], exclude=EX6, dapdm=datamodel['DR15'])<|MERGE_RESOLUTION|>--- conflicted
+++ resolved
@@ -5,13 +5,8 @@
 #
 # @Author: Brian Cherinka
 # @Date:   2017-09-20 13:24:13
-<<<<<<< HEAD
-# @Last modified by:   andrews
-# @Last modified time: 2018-10-16 10:10:91
-=======
 # @Last modified by:   Brian Cherinka
-# @Last Modified time: 2018-10-18 11:43:06
->>>>>>> fb2b55c6
+# @Last Modified time: 2018-10-18 14:59:55
 
 from __future__ import absolute_import, division, print_function
 
