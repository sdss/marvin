--- conflicted
+++ resolved
@@ -371,17 +371,10 @@
 class SearchForm(Form):
     ''' Main Search Level WTForm for Marvin '''
 
-<<<<<<< HEAD
-    searchbox = StringField("<a target='_blank' href='https://sdss-marvin.readthedocs.io/en/stable/query.html'>Input Search Filter</a>",
-        [validators.Length(min=3, message='Input must have at least 3 characters'),
-                            validators.DataRequired(message='Input filter string required'),
-                            ValidOperand('[<>=between]', message='Input must contain a valid operand.')])
-=======
     searchbox = StringField("<a target='_blank' href='https://sdss-marvin.readthedocs.io/en/stable/tools/query/query_using.html'>Input Search Filter</a>",
                             [validators.Length(min=3, message='Input must have at least 3 characters'),
                              validators.DataRequired(message='Input filter string required'),
                              ValidOperand('[<>=betweenradial]', message='Input must contain a valid operand.')])
->>>>>>> 3c83987f
     returnparams = SelectMultipleField("<a target='_blank' href='https://api.sdss.org/doc/manga/marvin/query_params.html'>Return Parameters</a>")
     submitsearch = SubmitField('Search')
 
