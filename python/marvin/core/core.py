#!/usr/bin/env python
# encoding: utf-8
#
# @Author: Brian Cherinka, José Sánchez-Gallego, and Brett Andrews
# @Filename: core.py
# @License: BSD 3-Clause
# @Copyright: Brian Cherinka, José Sánchez-Gallego, and Brett Andrews

from __future__ import division
from __future__ import print_function
from __future__ import absolute_import

import abc
import distutils
import os
import re
import six
import warnings

import astropy.io.fits

from brain.core.exceptions import BrainError

import marvin
import marvin.api.api

from marvin.core import marvin_pickle
from marvin.core.exceptions import MarvinUserWarning, MarvinError
from marvin.core.exceptions import MarvinMissingDependency, MarvinBreadCrumb

from marvin.utils.db import testDbConnection
from marvin.utils.general import mangaid2plateifu, get_nsa_data, get_dapall_file

try:
    from sdss_access.path import Path
except ImportError:
    Path = None

try:
    from sdss_access import RsyncAccess
except ImportError:
    RsyncAccess = None


__ALL__ = ['MarvinToolsClass']


def kwargsGet(kwargs, key, replacement):
    """As kwargs.get but uses replacement if the value is None."""

    if key not in kwargs:
        return replacement
    elif key in kwargs and kwargs[key] is None:
        return replacement
    else:
        return kwargs[key]


breadcrumb = MarvinBreadCrumb()


class MarvinToolsClass(object, six.with_metaclass(abc.ABCMeta)):
    """Marvin tools main base class.

    This super class implements the :ref:`decision tree <marvin-dma>`
    for using local files, database, or remote connection when
    initialising a Marvin tools object.

    Parameters:
        input (str):
            A string that can be a filename, plate-ifu, or mangaid. It will be
            aumatically identified based on its unique format. This argument
            is always the first one, so it can be defined without the keyword
            for convenience.
        filename (str):
            The path of the file containing the file to load. If set,
            ``input`` is ignored.
        mangaid (str):
            The mangaid of the file to load. If set, ``input`` is ignored.
        plateifu (str):
            The plate-ifu of the data cube to load. If set, ``input`` is
            ignored.
        mode ({'local', 'remote', 'auto'}):
            The load mode to use. See :ref:`mode-decision-tree`.
        data (:class:`~astropy.io.fits.HDUList`, SQLAlchemy object, or None):
            An astropy ``HDUList`` or a SQLAlchemy object, to be used for
            initialisation. If ``None``, the :ref:`normal <marvin-dma>`` mode
            will be used.
        release (str):
            The MPL/DR version of the data to use.
        drpall (str):
            The path to the
            `drpall <https://trac.sdss.org/wiki/MANGA/TRM/TRM_MPL-5/metadata#DRP:DRPall>`_
            file to use. If not set it will use the default path for the file
            based on the ``release``
        download (bool):
            If ``True``, the data will be downloaded on instantiation. See
            :ref:`marvin-download-objects`.

    Attributes:
        data (:class:`~astropy.io.fits.HDUList`, SQLAlchemy object, or dict):
            Depending on the access mode, ``data`` is populated with the
            |HDUList| from the FITS file, a
            `SQLAlchemy <http://www.sqlalchemy.org>`_ object, or a dictionary
            of values returned by an API call.
        datamodel:
            A datamodel object, whose type depends on the subclass that
            initialises the datamodel.
        data_origin ({'file', 'db', 'api'}):
            Indicates the origin of the data, either from a file, the DB, or
            an API call.
        filename (str):
            The path of the file used, if any.
        mangaid (str):
            The mangaid of the target.
        plateifu:
            The plateifu of the target

    """

    def __init__(self, input=None, filename=None, mangaid=None, plateifu=None,
                 mode=None, data=None, release=None, drpall=None, download=None):

        self.data = data
        self.data_origin = None

        self.filename = filename
        self.mangaid = mangaid
        self.plateifu = plateifu

        self.mode = mode if mode is not None else marvin.config.mode

        self._release = release if release is not None else marvin.config.release

        self._drpver, self._dapver = marvin.config.lookUpVersions(release=self._release)
        self._drpall = marvin.config._getDrpAllPath(self._drpver) if drpall is None else drpall

        self._forcedownload = download if download is not None else marvin.config.download

        # Sets filename, plateifu, and mangaid depending on the values the input parameters.
        self._determine_inputs(input)

<<<<<<< HEAD
        self._set_datamodel(**kwargs)
=======
        self.datamodel = None
        self._set_datamodel()
>>>>>>> 8f9bee33

        # drop breadcrumb
        breadcrumb.drop(message='Initializing MarvinTool {0}'.format(self.__class__),
                        category=self.__class__)

        assert self.mode in ['auto', 'local', 'remote']
        assert self.filename is not None or self.plateifu is not None, 'no inputs set.'

        if self.mode == 'local':
            self._doLocal()
        elif self.mode == 'remote':
            self._doRemote()
        elif self.mode == 'auto':
            try:
                self._doLocal()
            except Exception as ee:
                if self.filename:
                    # If the input contains a filename we don't want to go into remote mode.
                    raise(ee)
                else:
                    warnings.warn('local mode failed. Trying remote now.', MarvinUserWarning)
                    self._doRemote()

        # Sanity check to make sure data_origin has been properly set.
        assert self.data_origin in ['file', 'db', 'api'], 'data_origin is not properly set.'

    def _determine_inputs(self, input):
        """Determines what inputs to use in the decision tree."""

        if input is not None:

            assert self.filename is None and self.plateifu is None and self.mangaid is None, \
                'if input is set, filename, plateifu, and mangaid cannot be set.'

            assert isinstance(input, six.string_types), 'input must be a string.'

            input_dict = self._parse_input(input)

            if input_dict['plate'] is not None and input_dict['ifu'] is not None:
                self.plateifu = input
            elif input_dict['plate'] is not None and input_dict['ifu'] is None:
                self._plate = input
            elif input_dict['mangaid'] is not None:
                self.mangaid = input
            else:
                # Assumes the input must be a filename
                self.filename = input

        if self.filename:
            self.mangaid = None
            self.plateifu = None

            if self.mode == 'remote':
                raise MarvinError('filename not allowed in remote mode.')

            assert os.path.exists(self.filename), \
                'filename {} does not exist.'.format(str(self.filename))

        elif self.plateifu:
            assert self.filename is None, 'invalid set of inputs.'

        elif self.mangaid:
            assert self.filename is None, 'invalid set of inputs.'
            self.plateifu = mangaid2plateifu(self.mangaid,
                                             drpall=self._drpall,
                                             drpver=self._drpver)

        elif self._plate:
            assert self.filename is None, 'invalid set of inputs.'

    @staticmethod
    def _parse_input(value):
        """Parses and input and determines plate, ifu, and mangaid."""

        # Number of IFUs per size
        n_ifus = {19: 2, 37: 4, 61: 4, 91: 2, 127: 5, 7: 12}

        return_dict = {'plate': None, 'ifu': None, 'mangaid': None}

        plateifu_pattern = re.compile('([0-9]{4,5})\-([0-9]{4,9})')
        ifu_pattern = re.compile('(7|127|[0-9]{2})([0-9]{2})')
        mangaid_pattern = re.compile('[0-9]{1,3}\-[0-9]+')
        plateid_pattern = re.compile('([0-9]{4,})(?!-)(?<!-)')

        plateid_match = re.match(plateid_pattern, value)
        plateifu_match = re.match(plateifu_pattern, value)
        mangaid_match = re.match(mangaid_pattern, value)

        # Check whether the input value matches the plateifu pattern
        if plateifu_match is not None:
            plate, ifu = plateifu_match.groups(0)

            # If the value matches a plateifu, checks that the ifu is a valid one.
            ifu_match = re.match(ifu_pattern, ifu)
            if ifu_match is not None:
                ifu_size, ifu_id = map(int, ifu_match.groups(0))
                if ifu_id <= n_ifus[ifu_size]:
                    return_dict['plate'] = plate
                    return_dict['ifu'] = ifu

        # Check whether this is a mangaid
        elif mangaid_match is not None:
            return_dict['mangaid'] = value

        # Check whether this is a plate
        elif plateid_match is not None:
            return_dict['plate'] = value

        return return_dict

    def _doLocal(self):
        """Tests if it's possible to load the data locally."""

        if self.filename:

            if os.path.exists(self.filename):
                self.mode = 'local'
                self.data_origin = 'file'
            else:
                raise MarvinError('input file {0} not found'.format(self.filename))

        elif self.plateifu:

            testDbConnection(marvin.marvindb.session)

            if marvin.marvindb.db:
                self.mode = 'local'
                self.data_origin = 'db'
            else:
                fullpath = self._getFullPath()

                if fullpath and os.path.exists(fullpath):
                    self.mode = 'local'
                    self.filename = fullpath
                    self.data_origin = 'file'
                else:
                    if self._forcedownload:
                        self.download()
                        self.data_origin = 'file'
                    else:
                        raise MarvinError('this is the end of the road. '
                                          'Try using some reasonable inputs.')

    def _doRemote(self):
        """Tests if remote connection is possible."""

        if self.filename:
            raise MarvinError('filename not allowed in remote mode.')
        else:
            self.mode = 'remote'
            self.data_origin = 'api'

    @abc.abstractmethod
    def _set_datamodel(self):
        """Sets the datamodel for this object. Must be overridden by each subclass."""

        pass

    def download(self, pathType=None, **pathParams):
        """Download using sdss_access Rsync"""

        if not RsyncAccess:
            raise MarvinError('sdss_access is not installed')
        else:
            rsync_access = RsyncAccess()
            rsync_access.remote()
            rsync_access.add(pathType, **pathParams)
            rsync_access.set_stream()
            rsync_access.commit()
            paths = rsync_access.get_paths()
            self.filename = paths[0]  # doing this for single files, may need to change

    @abc.abstractmethod
    def _getFullPath(self, pathType=None, url=None, **pathParams):
        """Returns the full path of the file in the tree.

        This method must be overridden by each subclass.

        """

        if not Path:
            raise MarvinMissingDependency('sdss_access is not installed')
        else:
            try:
                if url:
                    fullpath = Path().url(pathType, **pathParams)
                else:
                    fullpath = Path().full(pathType, **pathParams)
            except Exception as ee:
                warnings.warn('sdss_access was not able to retrieve the full path of the file. '
                              'Error message is: {0}'.format(str(ee)), MarvinUserWarning)
                fullpath = None

        return fullpath

    def _toolInteraction(self, url, params=None):
        """Runs an Interaction and passes self._release."""

        params = params or {'release': self._release}
        return marvin.api.api.Interaction(url, params=params)

    def __getstate__(self):

        if self.data_origin == 'db':
            raise MarvinError('objects with data_origin=\'db\' cannot be saved.')

        odict = self.__dict__.copy()
        del odict['data']

        return odict

    def __setstate__(self, idict):

        data = None
        if idict['data_origin'] == 'file':
            try:
                data = astropy.io.fits.open(idict['filename'])
            except Exception as ee:
                warnings.warn('there was a problem reloading the FITS object: {0}. '
                              'The object has been unpickled but not all the functionality '
                              'will be available.'.format(str(ee)), MarvinUserWarning)

        self.__dict__.update(idict)
        self.data = data

    def save(self, path=None, overwrite=False):
        """Pickles the object.

        If ``path=None``, uses the default location of the file in the tree
        but changes the extension of the file to ``.mpf``. Returns the path
        of the saved pickle file.

        Parameters:
            obj:
                Marvin object to pickle.
            path (str):
                Path of saved file. Default is ``None``.
            overwrite (bool):
                If ``True``, overwrite existing file. Default is ``False``.

        Returns:
            str:
                Path of saved file.

        """

        return marvin_pickle.save(self, path=path, overwrite=overwrite)

    @classmethod
    def restore(cls, path, delete=False):
        """Restores a MarvinToolsClass object from a pickled file.

        If ``delete=True``, the pickled file will be removed after it has been
        unplickled. Note that, for objects with ``data_origin='file'``, the
        original file must exists and be in the same path as when the object
        was first created.

        """

        return marvin_pickle.restore(path, delete=delete)

    @property
    def release(self):
        """Returns the release."""

        return self._release

    @release.setter
    def release(self, value):
        """Fails when trying to set the release after instatiation."""

        raise MarvinError('the release cannot be changed once the object has been instantiated.')

    @property
    def plate(self):
        """Returns the plate id."""

        return int(self.plateifu.split('-')[0])

    @property
    def ifu(self):
        """Returns the IFU."""

        return int(self.plateifu.split('-')[1])

    def __del__(self):
        """Destructor for closing FITS files."""

        if self.data_origin == 'file' and isinstance(self.data, astropy.io.fits.HDUList):
            try:
                self.data.close()
            except Exception as ee:
                warnings.warn('failed to close FITS instance: {0}'.format(ee), MarvinUserWarning)


class NSAMixIn(object):
    """A mixin that provides access to NSA paremeters.

    Must be used in combination with `.MarvinToolsClass` and initialised
    before `~.NSAMixIn.nsa` can be called.

    Parameters:
        nsa_source ({'auto', 'drpall', 'nsa'}):
            Defines how the NSA data for this object should loaded when
            ``.nsa`` is first called. If ``drpall``, the drpall file will
            be used (note that this will only contain a subset of all the NSA
            information); if ``nsa``, the full set of data from the DB will be
            retrieved. If the drpall file or a database are not available, a
            remote API call will be attempted. If ``nsa_source='auto'``, the
            source will depend on how the parent object has been
            instantiated. If the parent has ``data_origin='file'``,
            the drpall file will be used (as it is more likely that the user
            has that file in their system). Otherwise, ``nsa_source='nsa'``
            will be assumed. This behaviour can be modified during runtime by
            modifying the ``nsa_mode`` attribute with one of the valid values.

    """

    def __init__(self, nsa_source='auto'):

        self._nsa = None
        self.nsa_source = nsa_source

        assert self.nsa_source in ['auto', 'nsa', 'drpall'], \
            'nsa_source must be one of auto, nsa, or drpall'

    @property
    def nsa(self):
        """Returns the contents of the NSA catalogue for this target."""

        if hasattr(self, 'nsa_source') and self.nsa_source is not None:
            nsa_source = self.nsa_source
        else:
            nsa_source = 'auto'

        if self._nsa is None:

            if nsa_source == 'auto':
                if self.data_origin == 'file':
                    nsa_source = 'drpall'
                else:
                    nsa_source = 'nsa'

            try:
                self._nsa = get_nsa_data(self.mangaid, mode='auto',
                                         source=nsa_source,
                                         drpver=self._drpver,
                                         drpall=self._drpall)
            except (MarvinError, BrainError):
                warnings.warn('cannot load NSA information for mangaid={!r}.'
                              .format(self.mangaid), MarvinUserWarning)
                return None

        return self._nsa


class DAPallMixIn(object):
    """A mixin that provides access to DAPall paremeters.

    Must be used in combination with `.MarvinToolsClass` and initialised
    before `~.DAPallMixIn.dapall` can be called.

    `DAPallMixIn` uses the `.MarvinToolsClass.data_origin` of the object to
    determine how to obtain the DAPall information. However, if the object
    contains a ``dapall`` attribute with the path to a DAPall file, that file
    will be used.

    """

    __min_dapall_version__ = distutils.version.StrictVersion('2.1.0')

    @property
    def dapall(self):
        """Returns the contents of the DAPall data for this target."""

        if (not self._dapver or
                distutils.version.StrictVersion(self._dapver) < self.__min_dapall_version__):
            raise MarvinError('DAPall is not available for versions before MPL-6.')

        if hasattr(self, '_dapall') and self._dapall is not None:
            return self._dapall

        if self.data_origin == 'file':
            try:
                dapall_data = self._get_dapall_from_file()
            except IOError:
                warnings.warn('cannot find DAPall file. Trying remote request.',
                              MarvinUserWarning)
                dapall_data = self._get_from_api()
        elif self.data_origin == 'db':
            dapall_data = self._get_dapall_from_db()
        else:
            dapall_data = self._get_dapall_from_api()

        self._dapall = dapall_data

        return self._dapall

    def _get_dapall_from_file(self):
        """Uses DAPAll file to retrieve information."""

        daptype = self.bintype.name + '-' + self.template.name

        dapall_path = get_dapall_file(self._drpver, self._dapver)

        assert dapall_path is not None, 'cannot build DAPall file.'

        if not os.path.exists(dapall_path):
            raise MarvinError('cannot find DAPall file in the system.')

        dapall_table = astropy.io.fits.open(dapall_path)[-1].data

        dapall_row = dapall_table[(dapall_table['PLATEIFU'] == self.plateifu) &
                                  (dapall_table['DAPTYPE'] == daptype)]

        assert len(dapall_row) == 1, 'cannot find matching row in DAPall.'

        dapall_data = {}

        for ii, colname in enumerate(dapall_row[0].array.dtype.names):
            dapall_data[colname.lower()] = dapall_row[0][ii]

        return dapall_data

    def _get_dapall_from_db(self):
        """Uses the DB to retrieve the DAPAll data."""

        dapall_data = {}

        daptype = self.bintype.name + '-' + self.template.name

        mdb = marvin.marvindb

        if not mdb.isdbconnected:
            raise MarvinError('No DB connected')

        datadb = mdb.datadb
        dapdb = mdb.dapdb

        dapall_row = mdb.session.query(dapdb.DapAll).join(
            dapdb.File, datadb.PipelineInfo, datadb.PipelineVersion).filter(
                mdb.datadb.PipelineVersion.version == self._dapver,
                dapdb.DapAll.plateifu == self.plateifu,
                dapdb.DapAll.daptype == daptype).first()

        if dapall_row is None:
            raise MarvinError('cannot find a DAPall match for this target in the DB.')

        for col in dapall_row.__table__.columns.keys():
            if col != 'pk' and '_pk' not in col:
                dapall_data[col] = getattr(dapall_row, col)

        return dapall_data

    def _get_dapall_from_api(self):
        """Uses the API to retrieve the DAPall data."""

        url = marvin.config.urlmap['api']['dapall']['url']

        url_full = url.format(name=self.plateifu,
                              bintype=self.bintype.name,
                              template=self.template.name)

        try:
            response = self._toolInteraction(url_full)
        except Exception as ee:
            raise marvin.core.exceptions.MarvinError(
                'found a problem while getting DAPall: {0}'.format(str(ee)))

        if response.results['error'] is not None:
            raise MarvinError('found a problem while getting DAPall: {}'
                              .format(str(response.results['error'])))

        data = response.getData()

        return data['dapall_data']<|MERGE_RESOLUTION|>--- conflicted
+++ resolved
@@ -140,12 +140,8 @@
         # Sets filename, plateifu, and mangaid depending on the values the input parameters.
         self._determine_inputs(input)
 
-<<<<<<< HEAD
-        self._set_datamodel(**kwargs)
-=======
         self.datamodel = None
         self._set_datamodel()
->>>>>>> 8f9bee33
 
         # drop breadcrumb
         breadcrumb.drop(message='Initializing MarvinTool {0}'.format(self.__class__),
