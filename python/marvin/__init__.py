# Licensed under a 3-clause BSD style license
"""
Marvin is a package intended to simply the access, exploration, and visualization of
the MaNGA dataset for SDSS-IV.  It provides a suite of Python tools, a web interface,
and a REST-like API, under tools/, web/, and api/, respectively.  Core functionality
of Marvin stems from Marvin's Brain.
"""

# isort:skip_file

import os
import re
import warnings
import sys
import contextlib
import yaml
import six
from collections import OrderedDict
from astropy.wcs import FITSFixedWarning

# Set the Marvin version
__version__ = '2.4.2dev'

# Does this so that the implicit module definitions in extern can happen.
# time - 483 ms
from marvin import extern
from marvin.core.exceptions import MarvinUserWarning, MarvinError
from brain.utils.general.general import getDbMachine, merge, get_yaml_loader
from brain import bconfig
from brain.core.core import URLMapDict
from brain.core.exceptions import BrainError
from brain.core.logger import initLog

# Defines log dir.
if 'MARVIN_LOGS_DIR' in os.environ:
    logFilePath = os.path.join(os.path.realpath(os.environ['MARVIN_LOGS_DIR']), 'marvin.log')
else:
    logFilePath = os.path.realpath(os.path.join(os.path.expanduser('~'), '.marvin', 'marvin.log'))

# Inits the log
log = initLog(logFilePath)

warnings.simplefilter('once')
warnings.filterwarnings('ignore', 'Skipped unsupported reflection of expression-based index')
# warnings.filterwarnings('ignore', '(.)+size changed, may indicate binary incompatibility(.)+')
warnings.filterwarnings('ignore', category=FITSFixedWarning)

# This warning seems harmless (see https://github.com/astropy/astropy/issues/6025) so
# will ignore it for now.
warnings.filterwarnings('ignore', 'can\'t resolve package(.)+')

# Ignore DeprecationWarnings that are not Marvin's
warnings.filterwarnings('ignore', category=DeprecationWarning)
warnings.filterwarnings('once', category=DeprecationWarning, module='marvin')


# up to here - time: 1 second
class MarvinConfig(object):
    ''' Global Marvin Configuration

    The global configuration of Marvin.  Use the config object to globally set options for
    your Marvin session.

    Parameters:
        release (str):
            The release version of the MaNGA data you want to use.  Either MPL or DR.
        access (str):
            The type of access Marvin is allowed.  Either public or collab.
        download (bool):
            Set to turn on downloading of objects with sdss_access
        use_sentry (bool):
            Set to turn on/off the Sentry error logging.  Default is True.
        add_github_message (bool):
            Set to turn on/off the additional Github Issue message in MarvinErrors. Default is True.
        drpall (str):
            The location to your DRPall file, based on which release you have set.
        mode (str):
            The current mode of Marvin.  Either 'auto', 'remote', or 'local'. Default is 'auto'
        sasurl (str):
            The url of the Marvin API on the Utah Science Archive Server (SAS)
        urlmap (dict):
            A dictionary containing the API routing information used by Marvin
        xyorig (str):
            Globally set the origin point for all your spaxel selections.  Either 'center' or 'lower'.
            Default is 'center'
    '''
    def __init__(self):

        self._custom_config = None
        self._drpall = None
        self._dapall = None
        self._inapp = False

        self._urlmap = None
        self._xyorig = None

        self._release = None

        self.vermode = None
        self.download = False
        self.use_sentry = True
        self.add_github_message = True
        self._allowed_releases = {}

        # Allow DAP queries
        self._allow_DAP_queries = True

        # perform some checks
        self._load_defaults()
        self._check_access()
        self._check_config()
        self._setDbConfig()

        # setup some paths
        self._plantTree()
        self._checkSDSSAccess()
        self._check_manga_dirs()
        self.setDefaultDrpAll()

    def _load_defaults(self):
        ''' Loads marvin configuration parameters

        Loads Marvin config parameters from the default marvin.yml file
        located in /data and merges with the user config parameters in
        ~/.marvin/marvin.yml

        '''
        with open(os.path.join(os.path.dirname(__file__), 'data/marvin.yml'), 'r') as f:
            config = yaml.load(f, Loader=get_yaml_loader())
        user_config_path = os.path.expanduser('~/.marvin/marvin.yml')
        if os.path.exists(user_config_path):
            with open(user_config_path, 'r') as f:
                config = merge(yaml.load(f, Loader=get_yaml_loader()), config)

        # update any matching Config values
        for key, value in config.items():
            if hasattr(self, key):
                self.__setattr__(key, value)

        self._custom_config = config

    def _checkPaths(self, name):
        ''' Check for the necessary path existence.

            This should only run if someone already has TREE_DIR installed
            but somehow does not have a SAS_BASE_DIR, MANGA_SPECTRO_REDUX, or
            MANGA_SPECTRO_ANALYSIS directory
        '''

        # set the access work path
        workpath = 'mangawork' if self.access == 'collab' else self.release.lower()

        name = name.upper()
        if name not in os.environ:
            if name == 'SAS_BASE_DIR':
                path_dir = os.path.expanduser('~/sas')
            elif name == 'MANGA_SPECTRO_REDUX':
                path_dir = os.path.join(os.path.abspath(os.environ['SAS_BASE_DIR']), '{0}/manga/spectro/redux'.format(workpath))
            elif name == 'MANGA_SPECTRO_ANALYSIS':
                path_dir = os.path.join(os.path.abspath(os.environ['SAS_BASE_DIR']), '{0}/manga/spectro/analysis'.format(workpath))

            if not os.path.exists(path_dir):
                warnings.warn('no {0}_DIR found. Creating it in {1}'.format(name, path_dir))
                os.makedirs(path_dir)
            os.environ[name] = path_dir

    @staticmethod
    def set_custom_path(name, path):
        ''' Set a temporary custom environment variable path

        Custom define a new environment variable in the current
        os session.  Puts it in your os.environ.  To permanently
        set a custom variable, use your .bashrc or .cshrc file.

        Parameters:
            name (str):
                The name of the environment variable
            path (str):
                The file path
        '''
        name = name.upper()
        os.environ[name] = path

    def _check_access(self):
        """Makes sure there is a valid netrc."""

        autocheck = self._custom_config.get('check_access', None)
        token = self._custom_config.get('use_token', None)

        if autocheck:
            try:
                valid_netrc = bconfig._check_netrc()
            except BrainError as e:
                pass
            else:
                # if it's valid, then auto set to collaboration
                if valid_netrc:
                    self.access = 'collab'

            # check for a valid login token in the marvin config
            if token and isinstance(token, six.string_types):
                self.token = token

    def _check_manga_dirs(self):
        """Check if $SAS_BASE_DIR and MANGA dirs are defined.
           If they are not, creates and defines them.
        """

        self._checkPaths('SAS_BASE_DIR')
        self._checkPaths('MANGA_SPECTRO_REDUX')
        self._checkPaths('MANGA_SPECTRO_ANALYSIS')

    def setDefaultDrpAll(self, drpver=None, dapver=None):
        """Tries to set the default location of drpall.

        Sets the drpall attribute to the location of your DRPall file, based on the
        drpver.  If drpver not set, it is extracted from the release attribute.  It sets the
        location based on the MANGA_SPECTRO_REDUX environment variable

        Parameters:
            drpver (str):
                The DRP version to set.  Defaults to the version corresponding to config.release.
        """

        if not drpver or not dapver:
            drpver, dapver = self.lookUpVersions(self.release)
        self.drpall = self._getDrpAllPath(drpver)
        self.dapall = self._getDapAllPath(drpver, dapver)

    def _get_default_path(self, name, drpver, dapver=None):
        ''' Return a default path to a summary file '''
        assert name in ['drpall', 'dapall'], 'name must be either drpall or dapall'
        envvar = 'MANGA_SPECTRO_REDUX' if name == 'drpall' else 'MANGA_SPECTRO_ANALYSIS'
        version = drpver if name == 'drpall' else dapver
        if name == 'drpall':
            path = os.path.join(str(drpver), 'drpall-{0}.fits'.format(version))
        elif name == 'dapall':
            path = os.path.join(str(drpver), str(dapver), 'dapall-{0}-{1}.fits'.format(drpver, dapver))

        if envvar in os.environ and version:
            return os.path.join(os.environ[envvar], path)
        else:
            raise MarvinError('Must have the {0} environment variable set'.format(envvar))

    def _getDrpAllPath(self, drpver):
        """Returns the default path for drpall, give a certain ``drpver``."""
        return self._get_default_path('drpall', drpver)

    def _getDapAllPath(self, drpver, dapver):
        """Returns the default path for dapall, give a certain ``drpver, dapver``."""
        return self._get_default_path('dapall', drpver, dapver=dapver)

############ Brain Config overrides ############
# These are configuration parameter defined in Brain.bconfig. We need
# to be able to modify them during run time, so we define properties and
# setters to do that from Marvin.config.

    @property
    def mode(self):
        return bconfig.mode

    @mode.setter
    def mode(self, value):
        bconfig.mode = value

    @property
    def sasurl(self):
        return bconfig.sasurl

    @sasurl.setter
    def sasurl(self, value):
        bconfig.sasurl = value

    @property
    def release(self):
        return self._release

    @release.setter
    def release(self, value):
        value = value.upper()
        if value not in self._allowed_releases:
            raise MarvinError('trying to set an invalid release version. Valid releases are: {0}'
                              .format(', '.join(self._allowed_releases)))

        # set the new release and possibly replant the tree
        with self._replant_tree(value) as val:
            self._release = val

        drpver, dapver = self.lookUpVersions(value)
        if 'MANGA_SPECTRO_REDUX' in os.environ:
            self.drpall = self._getDrpAllPath(drpver)

        if 'MANGA_SPECTRO_ANALYSIS' in os.environ:
            self.dapall = self._getDapAllPath(drpver, dapver)

    @property
    def access(self):
        return bconfig.access

    @access.setter
    def access(self, value):
        bconfig.access = value

        # update and recheck the releases
        self._check_config()

    @property
    def session_id(self):
        return bconfig.session_id

    @session_id.setter
    def session_id(self, value):
        bconfig.session_id = value

    @property
    def _traceback(self):
        return bconfig.traceback

    @_traceback.setter
    def _traceback(self, value):
        bconfig.traceback = value

    @property
    def compression(self):
        return bconfig.compression

    @compression.setter
    def compression(self, value):
        bconfig.compression = value

    @property
    def token(self):
        return bconfig.token

    @token.setter
    def token(self, value):
        bconfig.token = value

#################################################

    @property
    def urlmap(self):
        """Retrieves the URLMap the first time it is needed."""

        if self._urlmap is None or (isinstance(self._urlmap, dict) and len(self._urlmap) == 0):
            try:
                response = Interaction('/marvin/api/general/getroutemap', request_type='get', auth='netrc')
            except Exception as e:
                warnings.warn('Cannot retrieve URLMap. Remote functionality will not work: {0}'.format(e),
                              MarvinUserWarning)
                self.urlmap = URLMapDict()
            else:
                self.urlmap = response.getRouteMap()

        return self._urlmap

    @urlmap.setter
    def urlmap(self, value):
        """Manually sets the URLMap."""
        self._urlmap = value
        arg_validate.urlmap = self._urlmap

    @property
    def xyorig(self):
        if not self._xyorig:
            self._xyorig = 'center'

        return self._xyorig

    @xyorig.setter
    def xyorig(self, value):

        assert value.lower() in ['center', 'lower'], 'xyorig must be center or lower.'

        self._xyorig = value.lower()

    @property
    def drpall(self):
        return self._drpall

    @drpall.setter
    def drpall(self, value):
        if os.path.exists(value):
            self._drpall = value
        else:
            self._drpall = None
            warnings.warn('path {0} cannot be found. Setting drpall to None.'
                          .format(value), MarvinUserWarning)

    @property
    def dapall(self):
        return self._dapall

    @dapall.setter
    def dapall(self, value):
        if os.path.exists(value):
            self._dapall = value
        else:
            self._dapall = None
            warnings.warn('path {0} cannot be found. Setting dapall to None.'
                          .format(value), MarvinUserWarning)

    def _setDbConfig(self):
        ''' Set the db configuration '''
        self.db = getDbMachine()

    def _update_releases(self):
        ''' Update the allowed releases based on access '''

        # define release dictionaries
<<<<<<< HEAD
        mpldict = {'MPL-9': ('v2_7_1', '2.4.1'),
=======
        mpldict = {'MPL-10': ('v3_0_1', '3.0.1'),
                   'MPL-9': ('v2_7_1', '2.4.1'),
>>>>>>> 58f45bcb
                   'MPL-8': ('v2_5_3', '2.3.0'),
                   'MPL-7': ('v2_4_3', '2.2.1'),
                   'MPL-6': ('v2_3_1', '2.1.3'),
                   'MPL-5': ('v2_0_1', '2.0.2'),
                   'MPL-4': ('v1_5_1', '1.1.1')}

        drdict = {'DR15': ('v2_4_3', '2.2.1'),
                  'DR16': ('v2_4_3', '2.2.1')}

        # set the allowed releases based on access
        self._allowed_releases = {}
        if self.access == 'public':
            self._allowed_releases.update(drdict)
        elif self.access == 'collab':
            self._allowed_releases.update(drdict)
            self._allowed_releases.update(mpldict)

        # create and sort the final OrderedDict
        relsorted = sorted(self._allowed_releases.items(), key=lambda p: p[1][0], reverse=True)
        self._allowed_releases = OrderedDict(relsorted)

    def _get_latest_release(self, mpl_only=None, dr_only=None):
        ''' Get the latest release from allowed list '''

        if mpl_only:
            return max([r for r in list(self._allowed_releases) if 'MPL' in r], key=lambda t: int(t.split('-')[-1]))

        if dr_only:
            return max([r for r in list(self._allowed_releases) if 'DR' in r], key=lambda t: int(t[2:]))

        return list(self._allowed_releases)[0]

    def _check_config(self):
        ''' Check the release in the config '''

        # update the allowed releases
        self._update_releases()

        # check for a default release from the custom config
        default = 'default_release' in self._custom_config and self._custom_config['default_release']

        # Check for release version and if in allowed list
        latest = self._get_latest_release(mpl_only=self.access == 'collab')
        if not self.release:
            if default:
                self.setRelease(self._custom_config['default_release'])
            else:
                log.info('No release version set. Setting default to {0}'.format(latest))
                self.setRelease(latest)
        elif self.release and self.release not in self._allowed_releases:
            # this toggles to latest DR when switching to public
            warnings.warn('Release {0} is not in the allowed releases.  '
                          'Switching to {1}'.format(self.release, latest), MarvinUserWarning)

            self.setRelease(latest)

    def setRelease(self, version=None):
        """Set the release version.

        Parameters:
            version (str):
                The MPL/DR version to set, in form of MPL-X or DRXX.

        Example:
            >>> config.setRelease('MPL-4')
            >>> config.setRelease('DR13')

        """

        # if no version is set, pull the latest one by default
        if not version:
            version = self._get_latest_release()

        version = version.upper()
        self.release = version

    def setMPL(self, mplver):
        """As :func:`setRelease` but check that the version is an MPL."""

        assert 'MPL' in mplver.upper(), 'Must specify an MPL-X version!'
        self.setRelease(mplver)

    def setDR(self, drver):
        """As :func:`setRelease` but check that the version is a DR."""

        assert 'DR' in drver.upper(), 'Must specify a DRXX version!'
        self.setRelease(drver)

    def lookUpVersions(self, release=None):
        """Retrieve the DRP and DAP versions that make up a release version.

        Parameters:
            release (str or None):
                The release version. If ``None``, uses the currently set
                ``release`` value.

        Returns:
            drpver, dapver (tuple):
                A tuple of strings of the DRP and DAP versions according
                to the input MPL version

        """

        release = release or self.release

        try:
            drpver, dapver = self._allowed_releases[release]
        except KeyError:
            raise MarvinError('MPL/DR version {0} not found in lookup table. '
                              'No associated DRP/DAP versions. '
                              'Should they be added?  Check for typos.'.format(release))

        return drpver, dapver

    def lookUpRelease(self, drpver, public_only=None):
        """Retrieve the release version for a given DRP version

        Parameters:
            drpver (str):
                The DRP version to use
            public_only (bool):
                If True, uses only DR releases
        Returns:
            release (str):
                The release version according to the input DRP version
        """

        # Flip the mpldict
        verdict = {}
        for key, val in self._allowed_releases.items():
            if (public_only and 'MPL' in key):
                continue
            verdict[val[0]] = key

        try:
            release = verdict[drpver]
        except KeyError:
            raise MarvinError('DRP version {0} not found in lookup table. '
                              'No associated MPL version. Should one be added?  '
                              'Check for typos.'.format(drpver))

        return release

    def get_allowed_releases(self, public=None, min_release=None):
        ''' Get a dictionary of supported MaNGA releases

        Parameters:
            public (bool):
                If True, only return public DR releases
            min_release (str):
                Filter out all releases below this version

        Returns:
            dict: the supported MaNGA releases in Marvin
        '''
        allowed = self._allowed_releases.copy()

        # filter on only public DRs
        if public:
            allowed = {k: v for k, v in allowed.items() if 'DR' in k}

        # if minimum release set, filter on drpver >= min release version
        from packaging.version import parse
        if min_release:
            min_drpver, __ = self.lookUpVersions(min_release)
            allowed = {k: v for k, v in allowed.items() if parse(
                v[0]) >= parse(min_drpver)}
        return allowed

    def switchSasUrl(self, sasmode='utah', ngrokid=None, port=5000, test=False,
                     base=None, public=None):
        ''' Switches the API SAS url config attribute

        Easily switch the sasurl configuration variable between
        utah and local.  utah sets it to the real API.  Local switches to
        use localhost.

        Parameters:
            sasmode ({'utah', 'local', 'mirror'}):
                the SAS mode to switch to.  Default is Utah
            ngrokid (str):
                The ngrok id to use when using a 'localhost' sas mode.
                This assumes localhost server is being broadcast by ngrok
            port (int):
                The port of your localhost server
            test (bool):
                If ``True``, sets the Utah sasurl to the test production, test/marvin
            base (str):
                The name of the marvin base.  Gets appended to main url.  Defaults to "marvin"
            public (bool):
                If ``True``, sets the API url to the public domain
        '''
        assert sasmode in ['utah', 'local', 'mirror'], 'SAS mode can only be utah, local, or mirror'
        base = base if base else os.environ.get('MARVIN_BASE', 'marvin')
        test_domain = 'https://lore.sdss.utah.edu/'
        if sasmode == 'local':
            if ngrokid:
                self.sasurl = 'http://{0}.ngrok.io/'.format(ngrokid)
            else:
                self.sasurl = 'http://localhost:{0}/'.format(port)
        elif sasmode == 'utah':
            # sort out the domain name
            if public:
                domain = test_domain if test else bconfig.public_api_url
                if test:
                    domain = '{0}{1}'.format(domain, 'public/')
                else:
                    domain = re.sub(r'(dr[0-9]{1,2})', self._release.lower(), domain)
            else:
                domain = test_domain if test else bconfig.collab_api_url

            url = os.path.join(domain)
            self.sasurl = url

            # get a new urlmap (need to do for vetting)
            self._urlmap = None
        elif sasmode == 'mirror':
            self.sasurl = bconfig.mirror_api_url

    def forceDbOff(self):
        ''' Force the database to be turned off '''
        config.db = None
        from marvin import marvindb
        if marvindb:
            marvindb.forceDbOff()

    def forceDbOn(self):
        ''' Force the database to be reconnected '''
        self._setDbConfig()
        from marvin import marvindb
        if marvindb:
            marvindb.forceDbOn(dbtype=self.db)

    def _addExternal(self, name):
        ''' Adds an external product into the path '''
        assert isinstance(name, str), 'name must be a string'
        externdir = os.path.join(os.path.dirname(os.path.abspath(__file__)), 'extern', name)
        extern_envvar = '{0}_DIR'.format(name.upper())
        os.environ[extern_envvar] = externdir
        pypath = os.path.join(externdir, 'python')
        if os.path.isdir(pypath):
            sys.path.append(pypath)
        else:
            warnings.warn('Python path for external product {0} does not exist'.format(name))

    def _plantTree(self):
        ''' Sets up the sdss tree product root '''

        tree_config = 'sdsswork' if self.access == 'collab' and 'MPL' in self.release else self.release.lower()

        # testing always using the python Tree as override
        # if 'TREE_DIR' not in os.environ:
        # set up tree using marvin's extern package
        self._addExternal('tree')
        try:
            from tree.tree import Tree
        except ImportError:
            self._tree = None
        else:
            self._tree = Tree(key='MANGA', config=tree_config)

    def _checkSDSSAccess(self):
        ''' Checks the client sdss_access setup '''
        if 'SDSS_ACCESS_DIR' not in os.environ:
            # set up sdss_access using marvin's extern package
            self._addExternal('sdss_access')
            try:
                from sdss_access.path import Path
            except ImportError:
                Path = None
            else:
                self._sdss_access_isloaded = True

    @contextlib.contextmanager
    def _replant_tree(self, value):
        ''' Replants the tree based on release/access toggling

        Context manager for use when setting a new release

        Replants the tree only when
        - A release is different than the previous value
        - Toggling to public access from sdsswork
        - Toggling to collab access from non-sdsswork
        - Toggling between DR releases
        - Toggling between DR and MPL releases

        Parameters:
            value (str):
                A new release
        '''

        # switch between public and collab access
        if hasattr(self, '_tree'):
            tocollab = self.access == 'collab' and self._tree.config_name != 'sdsswork'
            topublic = self.access == 'public' and self._tree.config_name == 'sdsswork'

        # switch trees based on release

        # check if release is different
        is_different = self._release and value != self._release

        # remove and return similar characters from value in self._release
        if self._release:
            similar = re.sub('[^{0}]'.format(self._release.replace('-', '\-')), '', value)
            # are we still a DR?
            stilldr = 'DR' in similar
            # are we still an MPL?
            stillmpl = 'MPL' in similar
            # have we changed releases?
            relchange = stilldr is False and stillmpl is False

        # yield the value (a release)
        yield value

        # check if the tree isn't set up or _release is None
        # this should only occur during the initial imports
        nullinit = not hasattr(self, '_tree') or self._release is None

        # set tree_config
        tree_config = 'sdsswork' if 'MPL' in value else value.lower() if 'DR' in value else None

        # replant the tree
        if is_different and not nullinit:
            if (relchange and self.access == 'collab') or stilldr or topublic or tocollab:
                self._tree.replant_tree(tree_config)

        # switch the API url depending on release
        if 'MPL' in value:
            self.switchSasUrl('utah')
        elif 'DR' in value:
            self.switchSasUrl('utah', public=True)

        # check to use the SAS mirror
        mirror = self._custom_config.get('use_mirror', None)
        if mirror:
            self.switchSasUrl('mirror', public='DR' in value)

    def login(self, refresh=None):
        ''' Login with netrc credentials to receive an API token

        Copy this token into the "use_token" parameter in your
        custom marvin.yml file to ensure preserve authentication
        across iPython user sessions.

        Parameters:
            refresh (bool):
                Set to True to refresh a login to receive a new token

        '''

        assert config.access == 'collab', 'You must have collaboration access to login.'

        # do nothing if token already generated
        if self.token and not refresh:
            return

        valid_netrc = bconfig._check_netrc()
        if valid_netrc:
            # get login info for api.sdss.org
            user, password = bconfig._read_netrc('api.sdss.org')
            data = {'username': user, 'password': password}

            # send token request
            url = self.urlmap['api']['login']['url']
            try:
                resp = Interaction(url, params=data, auth='netrc')
            except Exception as e:
                raise MarvinError('Error getting login token. {0}'.format(e))
            else:
                self.token = resp.results['access_token']


config = MarvinConfig()
# up to here - time: 1.6 seconds

# Inits the Database session and ModelClasses (time: 1.8 seconds)
marvindb = None
if config.db:
    from marvin.db.marvindb import MarvinDB
    marvindb = MarvinDB(dbtype=config.db, log=log, allowed_releases=config._allowed_releases.keys())

# Init MARVIN_DIR
marvindir = os.environ.get('MARVIN_DIR', None)
if not marvindir:
    moduledir = os.path.dirname(os.path.abspath(__file__))
    marvindir = moduledir.rsplit('/', 2)[0]
    os.environ['MARVIN_DIR'] = marvindir

from marvin.api.api import Interaction
from marvin.api.base import arg_validate

# Provide access to base submodules from the marvin namespace
from . import tools
from . import db
from . import utils<|MERGE_RESOLUTION|>--- conflicted
+++ resolved
@@ -408,12 +408,8 @@
         ''' Update the allowed releases based on access '''
 
         # define release dictionaries
-<<<<<<< HEAD
-        mpldict = {'MPL-9': ('v2_7_1', '2.4.1'),
-=======
         mpldict = {'MPL-10': ('v3_0_1', '3.0.1'),
                    'MPL-9': ('v2_7_1', '2.4.1'),
->>>>>>> 58f45bcb
                    'MPL-8': ('v2_5_3', '2.3.0'),
                    'MPL-7': ('v2_4_3', '2.2.1'),
                    'MPL-6': ('v2_3_1', '2.1.3'),
