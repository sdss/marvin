# Licensed under a 3-clause BSD style license
"""
Marvin is a package intended to simply the access, exploration, and visualization of
the MaNGA dataset for SDSS-IV.  It provides a suite of Python tools, a web interface,
and a REST-like API, under tools/, web/, and api/, respectively.  Core functionality
of Marvin stems from Marvin's Brain.
"""

import os
import re
import warnings
import sys
import contextlib
import yaml
from collections import OrderedDict

<<<<<<< HEAD
=======
# Set the Marvin version
__version__ = '2.2.6dev'
# try:
#     from marvin.version import get_version
# except ImportError as e:
#     __version__ = 'dev'
# else:
#     __version__ = get_version()

>>>>>>> 4f70acad
# Does this so that the implicit module definitions in extern can happen.
from marvin import extern

from brain.utils.general.general import getDbMachine, merge
from brain import bconfig
from brain.core.core import URLMapDict
from brain.core.exceptions import BrainError
from brain.core.logger import initLog

from astropy.wcs import FITSFixedWarning

# Set the Marvin version
__version__ = '2.2.5dev'

from marvin.core.exceptions import MarvinUserWarning, MarvinError


# Defines log dir.
if 'MARVIN_LOGS_DIR' in os.environ:
    logFilePath = os.path.join(os.path.realpath(os.environ['MARVIN_LOGS_DIR']), 'marvin.log')
else:
    logFilePath = os.path.realpath(os.path.join(os.environ['HOME'], '.marvin', 'marvin.log'))

# Inits the log
log = initLog(logFilePath)

warnings.simplefilter('once')
warnings.filterwarnings('ignore', 'Skipped unsupported reflection of expression-based index')
warnings.filterwarnings('ignore', '(.)+size changed, may indicate binary incompatibility(.)+')
warnings.filterwarnings('ignore', category=FITSFixedWarning)

# Filters for PY3
# TODO: undestand why these warnings are issued and fix the root of the problem (JSG)
warnings.filterwarnings('ignore', 'can\'t resolve package(.)+')
warnings.filterwarnings('ignore', 'unclosed file <_io.TextIOWrapper+')


class MarvinConfig(object):
    ''' Global Marvin Configuration

    The global configuration of Marvin.  Use the config object to globally set options for
    your Marvin session.

    Parameters:
        release (str):
            The release version of the MaNGA data you want to use.  Either MPL or DR.
        access (str):
            The type of access Marvin is allowed.  Either public or collab.
        download (bool):
            Set to turn on downloading of objects with sdss_access
        use_sentry (bool):
            Set to turn on/off the Sentry error logging.  Default is True.
        add_github_message (bool):
            Set to turn on/off the additional Github Issue message in MarvinErrors. Default is True.
        drpall (str):
            The location to your DRPall file, based on which release you have set.
        mode (str):
            The current mode of Marvin.  Either 'auto', 'remote', or 'local'. Default is 'auto'
        sasurl (str):
            The url of the Marvin API on the Utah Science Archive Server (SAS)
        urlmap (dict):
            A dictionary containing the API routing information used by Marvin
        xyorig (str):
            Globally set the origin point for all your spaxel selections.  Either 'center' or 'lower'.
            Default is 'center'
    '''
    def __init__(self):

        self._custom_config = None
        self._drpall = None
        self._inapp = False

        self._urlmap = None
        self._xyorig = None

        self._release = None

        self.vermode = None
        self.download = False
        self.use_sentry = True
        self.add_github_message = True
        self._allowed_releases = {}
        self.token = None

        # perform some checks
        self._load_defaults()
        self._check_netrc()
        self._check_config()
        self._setDbConfig()

        # setup some paths
        self._plantTree()
        self._checkSDSSAccess()
        self._check_manga_dirs()
        self.setDefaultDrpAll()

    def _load_defaults(self):
        config = yaml.load(open(os.path.join(os.path.dirname(__file__), 'data/marvin.yml')))
        user_config_path = os.path.expanduser('~/.marvin/marvin.yml')
        if os.path.exists(user_config_path):
            config = merge(yaml.load(open(user_config_path)), config)

        # update any matching Config values
        for key, value in config.items():
            if hasattr(self, key):
                self.__setattr__(key, value)

        self._custom_config = config

    def _checkPaths(self, name):
        ''' Check for the necessary path existence.

            This should only run if someone already has TREE_DIR installed
            but somehow does not have a SAS_BASE_DIR, MANGA_SPECTRO_REDUX, or
            MANGA_SPECTRO_ANALYSIS directory
        '''

        # set the access work path
        workpath = 'mangawork' if self.access == 'collab' else self.release.lower()

        name = name.upper()
        if name not in os.environ:
            if name == 'SAS_BASE_DIR':
                path_dir = os.path.expanduser('~/sas')
            elif name == 'MANGA_SPECTRO_REDUX':
                path_dir = os.path.join(os.path.abspath(os.environ['SAS_BASE_DIR']), '{0}/manga/spectro/redux'.format(workpath))
            elif name == 'MANGA_SPECTRO_ANALYSIS':
                path_dir = os.path.join(os.path.abspath(os.environ['SAS_BASE_DIR']), '{0}/manga/spectro/analysis'.format(workpath))

            if not os.path.exists(path_dir):
                warnings.warn('no {0}_DIR found. Creating it in {1}'.format(name, path_dir))
                os.makedirs(path_dir)
            os.environ[name] = path_dir

    @staticmethod
    def set_custom_path(name, path):
        ''' Set a temporary custom environment variable path

        Custom define a new environment variable in the current
        os session.  Puts it in your os.environ.  To permanently
        set a custom variable, use your .bashrc or .cshrc file.

        Parameters:
            name (str):
                The name of the environment variable
            path (str):
                The file path
        '''
        name = name.upper()
        os.environ[name] = path

    def _check_netrc(self):
        """Makes sure there is a valid netrc."""

        autocheck = self._custom_config.get('auto_check_netrc', None)

        if autocheck:
            try:
                valid_netrc = bconfig._check_netrc()
            except BrainError as e:
                pass
            else:
                # if it's valid, then auto set to collaboration
                if valid_netrc:
                    self.access = 'collab'

    def _check_manga_dirs(self):
        """Check if $SAS_BASE_DIR and MANGA dirs are defined.
           If they are not, creates and defines them.
        """

        self._checkPaths('SAS_BASE_DIR')
        self._checkPaths('MANGA_SPECTRO_REDUX')
        self._checkPaths('MANGA_SPECTRO_ANALYSIS')

    def setDefaultDrpAll(self, drpver=None):
        """Tries to set the default location of drpall.

        Sets the drpall attribute to the location of your DRPall file, based on the
        drpver.  If drpver not set, it is extracted from the release attribute.  It sets the
        location based on the MANGA_SPECTRO_REDUX environment variable

        Parameters:
            drpver (str):
                The DRP version to set.  Defaults to the version corresponding to config.release.
        """

        if not drpver:
            drpver, __ = self.lookUpVersions(self.release)
        self.drpall = self._getDrpAllPath(drpver)

    def _getDrpAllPath(self, drpver):
        """Returns the default path for drpall, give a certain ``drpver``."""

        if 'MANGA_SPECTRO_REDUX' in os.environ and drpver:
            return os.path.join(os.environ['MANGA_SPECTRO_REDUX'], str(drpver),
                                'drpall-{0}.fits'.format(drpver))
        else:
            raise MarvinError('Must have the MANGA_SPECTRO_REDUX environment variable set')

############ Brain Config overrides ############
# These are configuration parameter defined in Brain.bconfig. We need
# to be able to modify them during run time, so we define properties and
# setters to do that from Marvin.config.

    @property
    def mode(self):
        return bconfig.mode

    @mode.setter
    def mode(self, value):
        bconfig.mode = value

    @property
    def sasurl(self):
        return bconfig.sasurl

    @sasurl.setter
    def sasurl(self, value):
        bconfig.sasurl = value

    @property
    def release(self):
        return self._release

    @release.setter
    def release(self, value):
        value = value.upper()
        if value not in self._allowed_releases:
            raise MarvinError('trying to set an invalid release version. Valid releases are: {0}'
                              .format(', '.join(self._allowed_releases)))

        # set the new release and possibly replant the tree
        with self._replant_tree(value) as val:
            self._release = val

        drpver, __ = self.lookUpVersions(value)
        self.drpall = self._getDrpAllPath(drpver)

    @property
    def access(self):
        return bconfig.access

    @access.setter
    def access(self, value):
        bconfig.access = value

        # update and recheck the releases
        self._check_config()

    @property
    def session_id(self):
        return bconfig.session_id

    @session_id.setter
    def session_id(self, value):
        bconfig.session_id = value

    @property
    def _traceback(self):
        return bconfig.traceback

    @_traceback.setter
    def _traceback(self, value):
        bconfig.traceback = value

#################################################

    @property
    def urlmap(self):
        """Retrieves the URLMap the first time it is needed."""

        if self._urlmap is None or (isinstance(self._urlmap, dict) and len(self._urlmap) == 0):
            try:
                response = Interaction('api/general/getroutemap', request_type='get', auth='netrc')
            except Exception as e:
                warnings.warn('Cannot retrieve URLMap. Remote functionality will not work: {0}'.format(e),
                              MarvinUserWarning)
                self.urlmap = URLMapDict()
            else:
                self.urlmap = response.getRouteMap()

        return self._urlmap

    @urlmap.setter
    def urlmap(self, value):
        """Manually sets the URLMap."""
        self._urlmap = value
        arg_validate.urlmap = self._urlmap

    @property
    def xyorig(self):
        if not self._xyorig:
            self._xyorig = 'center'

        return self._xyorig

    @xyorig.setter
    def xyorig(self, value):

        assert value.lower() in ['center', 'lower'], 'xyorig must be center or lower.'

        self._xyorig = value.lower()

    @property
    def drpall(self):
        return self._drpall

    @drpall.setter
    def drpall(self, value):
        if os.path.exists(value):
            self._drpall = value
        else:
            self._drpall = None
            warnings.warn('path {0} cannot be found. Setting drpall to None.'
                          .format(value), MarvinUserWarning)

    def _setDbConfig(self):
        ''' Set the db configuration '''
        self.db = getDbMachine()

    def _update_releases(self):
        ''' Update the allowed releases based on access '''

        # define release dictionaries
        mpldict = {'MPL-7': ('v2_4_3', '2.2.1'),
                   'MPL-6': ('v2_3_1', '2.1.3'),
                   'MPL-5': ('v2_0_1', '2.0.2'),
                   'MPL-4': ('v1_5_1', '1.1.1')}

        drdict = {'DR15': ('v2_4_3', '2.2.1'),
                  'DR14': ('v2_2_0', '2.1.0')}

        # set the allowed releases based on access
        self._allowed_releases = {}
        if self.access == 'public':
            self._allowed_releases.update(drdict)
        elif self.access == 'collab':
            self._allowed_releases.update(drdict)
            self._allowed_releases.update(mpldict)

        # create and sort the final OrderedDict
        relsorted = sorted(self._allowed_releases.items(), key=lambda p: p[1][0], reverse=True)
        self._allowed_releases = OrderedDict(relsorted)

    def _get_latest_release(self, mpl_only=None):
        ''' Get the latest release from allowed list '''

        if mpl_only:
            return [r for r in list(self._allowed_releases) if 'MPL' in r][0]

        return list(self._allowed_releases)[0]

    def _check_config(self):
        ''' Check the release in the config '''

        # update the allowed releases
        self._update_releases()

        # Check for release version and if in allowed list
        latest = self._get_latest_release(mpl_only=self.access == 'collab')
        if not self.release:
            log.info('No release version set. Setting default to {0}'.format(latest))
            self.setRelease(latest)
        elif self.release and self.release not in self._allowed_releases:
            # this toggles to latest DR when switching to public
            warnings.warn('Release {0} is not in the allowed releases.  '
                          'Switching to {1}'.format(self.release, latest), MarvinUserWarning)
            self.setRelease(latest)

    def setRelease(self, version=None):
        """Set the release version.

        Parameters:
            version (str):
                The MPL/DR version to set, in form of MPL-X or DRXX.

        Example:
            >>> config.setRelease('MPL-4')
            >>> config.setRelease('DR13')

        """

        # if no version is set, pull the latest one by default
        if not version:
            version = self._get_latest_release()

        version = version.upper()
        self.release = version

    def setMPL(self, mplver):
        """As :func:`setRelease` but check that the version is an MPL."""

        assert 'MPL' in mplver.upper(), 'Must specify an MPL-X version!'
        self.setRelease(mplver)

    def setDR(self, drver):
        """As :func:`setRelease` but check that the version is a DR."""

        assert 'DR' in drver.upper(), 'Must specify a DRXX version!'
        self.setRelease(drver)

    def lookUpVersions(self, release=None):
        """Retrieve the DRP and DAP versions that make up a release version.

        Parameters:
            release (str or None):
                The release version. If ``None``, uses the currently set
                ``release`` value.

        Returns:
            drpver, dapver (tuple):
                A tuple of strings of the DRP and DAP versions according
                to the input MPL version

        """

        release = release or self.release

        try:
            drpver, dapver = self._allowed_releases[release]
        except KeyError:
            raise MarvinError('MPL/DR version {0} not found in lookup table. '
                              'No associated DRP/DAP versions. '
                              'Should they be added?  Check for typos.'.format(release))

        return drpver, dapver

    def lookUpRelease(self, drpver):
        """Retrieve the release version for a given DRP version

        Parameters:
            drpver (str):
                The DRP version to use
        Returns:
            release (str):
                The release version according to the input DRP version
        """

        # Flip the mpldict
        verdict = {val[0]: key for key, val in self._allowed_releases.items()}

        try:
            release = verdict[drpver]
        except KeyError:
            raise MarvinError('DRP version {0} not found in lookup table. '
                              'No associated MPL version. Should one be added?  '
                              'Check for typos.'.format(drpver))

        return release

    def switchSasUrl(self, sasmode='utah', ngrokid=None, port=5000, test=False, base=None, public=None):
        ''' Switches the API SAS url config attribute

        Easily switch the sasurl configuration variable between
        utah and local.  utah sets it to the real API.  Local switches to
        use localhost.

        Parameters:
            sasmode ({'utah', 'local'}):
                the SAS mode to switch to.  Default is Utah
            ngrokid (str):
                The ngrok id to use when using a 'localhost' sas mode.
                This assumes localhost server is being broadcast by ngrok
            port (int):
                The port of your localhost server
            test (bool):
                If ``True``, sets the Utah sasurl to the test production, test/marvin
            base (str):
                The name of the marvin base.  Gets appended to main url.  Defaults to "marvin"
        '''
        assert sasmode in ['utah', 'local'], 'SAS mode can only be utah or local'
        base = base if base else os.environ.get('MARVIN_BASE', 'marvin')
        if sasmode == 'local':
            if ngrokid:
                self.sasurl = 'http://{0}.ngrok.io/{1}/'.format(ngrokid, base)
            else:
                self.sasurl = 'http://localhost:{0}/{1}/'.format(port, base)
        elif sasmode == 'utah':
            marvin_base = 'test/{0}/'.format(base) if test else '{0}/'.format(base)
            if public:
                base_url = re.sub(r'(dr[0-9]{1,2})', self._release.lower(), bconfig.public_api_url)
                public_api = os.path.join(base_url, marvin_base)
                self.sasurl = os.path.join(public_api, 'api/')
            else:
                self.sasurl = os.path.join(bconfig.collab_api_url, marvin_base)
        self._urlmap = None

    def forceDbOff(self):
        ''' Force the database to be turned off '''
        config.db = None
        from marvin import marvindb
        marvindb.forceDbOff()

    def forceDbOn(self):
        ''' Force the database to be reconnected '''
        self._setDbConfig()
        from marvin import marvindb
        marvindb.forceDbOn(dbtype=self.db)

    def _addExternal(self, name):
        ''' Adds an external product into the path '''
        assert isinstance(name, str), 'name must be a string'
        externdir = os.path.join(os.path.dirname(os.path.abspath(__file__)), 'extern', name)
        extern_envvar = '{0}_DIR'.format(name.upper())
        os.environ[extern_envvar] = externdir
        pypath = os.path.join(externdir, 'python')
        if os.path.isdir(pypath):
            sys.path.append(pypath)
        else:
            warnings.warn('Python path for external product {0} does not exist'.format(name))

    def _plantTree(self):
        ''' Sets up the sdss tree product root '''

        tree_config = 'sdsswork' if self.access == 'collab' and 'MPL' in self.release else self.release.lower()

        # testing always using the python Tree as override
        # if 'TREE_DIR' not in os.environ:
        # set up tree using marvin's extern package
        self._addExternal('tree')
        try:
            from tree.tree import Tree
        except ImportError:
            self._tree = None
        else:
            self._tree = Tree(key='MANGA', config=tree_config)

    def _checkSDSSAccess(self):
        ''' Checks the client sdss_access setup '''
        if 'SDSS_ACCESS_DIR' not in os.environ:
            # set up sdss_access using marvin's extern package
            self._addExternal('sdss_access')
            try:
                from sdss_access.path import Path
            except ImportError:
                Path = None
            else:
                self._sdss_access_isloaded = True

    @contextlib.contextmanager
    def _replant_tree(self, value):
        ''' Replants the tree based on release/access toggling

        Context manager for use when setting a new release

        Replants the tree only when
        - A release is different than the previous value
        - Toggling to public access from sdsswork
        - Toggling to collab access from non-sdsswork
        - Toggling between DR releases
        - Toggling between DR and MPL releases

        Parameters:
            value (str):
                A new release
        '''

        # switch between public and collab access
        if hasattr(self, '_tree'):
            tocollab = self.access == 'collab' and self._tree.config_name != 'sdsswork'
            topublic = self.access == 'public' and self._tree.config_name == 'sdsswork'

        # switch trees based on release

        # check if release is different
        is_different = self._release and value != self._release

        # remove and return similar characters from value in self._release
        if self._release:
            similar = re.sub('[^{0}]'.format(self._release.replace('-', '\-')), '', value)
            stilldr = 'DR' in similar
            stillmpl = 'MPL' in similar
            relchange = stilldr is False and stillmpl is False

        # yield the value (a release)
        yield value

        # set tree_config
        tree_config = 'sdsswork' if 'MPL' in value else value.lower() if 'DR' in value else None

        # replant the tree
        if is_different:
            if (relchange and self.access == 'collab') or stilldr or topublic or tocollab:
                self._tree.replant_tree(tree_config)

        # switch the API url depending on release
        if 'MPL' in value:
            self.switchSasUrl('utah')
        elif 'DR' in value:
            self.switchSasUrl('utah', public=True)

    def login(self, new=None):
        ''' Login with netrc credentials to receive an API token

        Parameters:
            new (bool):
                Set to True to force a login to receive a new token
        '''

        assert config.access == 'collab', 'You must have collaboration access to login.'

        # do nothing if token already generated
        if self.token and not new:
            return

        valid_netrc = bconfig._check_netrc()
        if valid_netrc:
            # get login info for api.sdss.org
            user, password = bconfig._read_netrc('api.sdss.org')
            data = {'username': user, 'password': password}

            # send token request
            url = self.urlmap['api']['login']['url']
            try:
                resp = Interaction(url, params=data, auth='netrc')
            except Exception as e:
                raise MarvinError('Error getting login token. {0}'.format(e))
            else:
                self.token = resp.results['access_token']
                bconfig.token = self.token


config = MarvinConfig()

# Inits the Database session and ModelClasses
from marvin.db.marvindb import MarvinDB
marvindb = MarvinDB(dbtype=config.db)

# Init MARVIN_DIR
marvindir = os.environ.get('MARVIN_DIR', None)
if not marvindir:
    moduledir = os.path.dirname(os.path.abspath(__file__))
    marvindir = moduledir.rsplit('/', 2)[0]
    os.environ['MARVIN_DIR'] = marvindir

from marvin.api.api import Interaction
from marvin.api.base import arg_validate
<|MERGE_RESOLUTION|>--- conflicted
+++ resolved
@@ -14,18 +14,6 @@
 import yaml
 from collections import OrderedDict
 
-<<<<<<< HEAD
-=======
-# Set the Marvin version
-__version__ = '2.2.6dev'
-# try:
-#     from marvin.version import get_version
-# except ImportError as e:
-#     __version__ = 'dev'
-# else:
-#     __version__ = get_version()
-
->>>>>>> 4f70acad
 # Does this so that the implicit module definitions in extern can happen.
 from marvin import extern
 
@@ -38,7 +26,7 @@
 from astropy.wcs import FITSFixedWarning
 
 # Set the Marvin version
-__version__ = '2.2.5dev'
+__version__ = '2.2.6dev'
 
 from marvin.core.exceptions import MarvinUserWarning, MarvinError
 
