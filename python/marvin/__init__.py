--- conflicted
+++ resolved
@@ -115,14 +115,13 @@
         bconfig.sasurl = value
 
     @property
-<<<<<<< HEAD
     def session_id(self):
         return bconfig.session_id
 
     @session_id.setter
     def session_id(self, value):
         bconfig.session_id = value
-=======
+
     def mplver(self):
         return self._mplver
 
@@ -138,8 +137,6 @@
     def drver(self, value):
         raise MarvinError('drver cannot be set directly. Use marvin.config.setDR()')
 
-
->>>>>>> 76cb53c4
 #################################################
 
     @property
