#!/usr/bin/env python
# encoding: utf-8
#
# test_bin.py
#
# Created by José Sánchez-Gallego on 6 Nov 2016.


from __future__ import division
from __future__ import print_function
from __future__ import absolute_import

import os
import unittest

import marvin
import marvin.tests
import marvin.tools.bin
import marvin.tools.maps
import marvin.tools.modelcube

from marvin.core.exceptions import MarvinError


class TestBinBase(marvin.tests.MarvinTest):
    """Defines the files and plateifus we will use in the tests."""

    @classmethod
    def setUpClass(cls):

        marvin.config.switchSasUrl('local')

        cls.drpver = 'v2_0_1'
        cls.dapver = '2.0.2'
        cls.bintype = 'VOR10'

        cls.plate = 8485
        cls.mangaid = '1-209232'
        cls.plateifu = '8485-1901'
        cls.ifu = cls.plateifu.split('-')[1]

        cls.maps_filename = os.path.join(
            os.getenv('MANGA_SPECTRO_ANALYSIS'), cls.drpver, cls.dapver,
            '{0}-GAU-MILESHC'.format(cls.bintype), str(cls.plate), str(cls.ifu),
            'manga-{0}-{1}-{2}-GAU-MILESHC.fits.gz'.format(cls.plateifu, 'MAPS', cls.bintype))

        cls.modelcube_filename = os.path.join(
            os.getenv('MANGA_SPECTRO_ANALYSIS'), cls.drpver, cls.dapver,
            '{0}-GAU-MILESHC'.format(cls.bintype), str(cls.plate), str(cls.ifu),
            'manga-{0}-{1}-{2}-GAU-MILESHC.fits.gz'.format(cls.plateifu, 'LOGCUBE', cls.bintype))

        cls.marvindb_session = marvin.marvindb.session

    @classmethod
    def tearDownClass(cls):
        pass

    def setUp(self):

        marvin.marvindb.session = self.marvindb_session
        marvin.config.setMPL('MPL-5')

        self.assertTrue(os.path.exists(self.maps_filename))
        self.assertTrue(os.path.exists(self.modelcube_filename))

    def tearDown(self):
        pass


class TestBinInit(TestBinBase):

    def _check_bin_data(self, bb):

        self.assertEqual(bb.binid, 100)
        self.assertEqual(bb.plateifu, self.plateifu)
        self.assertEqual(bb.mangaid, self.mangaid)

        self.assertTrue(len(bb.spaxels) == 2)
        self.assertFalse(bb.spaxels[0].loaded)

        self.assertIsNotNone(bb.properties)

    def test_init_from_files(self):

        bb = marvin.tools.bin.Bin(binid=100, maps_filename=self.maps_filename,
                                  modelcube_filename=self.modelcube_filename)

        self.assertIsInstance(bb._maps, marvin.tools.maps.Maps)
        self.assertIsInstance(bb._modelcube, marvin.tools.modelcube.ModelCube)

        self._check_bin_data(bb)

    def test_init_from_file_only_maps(self):

        bb = marvin.tools.bin.Bin(binid=100, maps_filename=self.maps_filename)

        self.assertIsInstance(bb._maps, marvin.tools.maps.Maps)
        self.assertIsNotNone(bb._modelcube)
        self.assertEqual(bb._modelcube.data_origin, 'db')
        self.assertEqual(bb._modelcube.bintype, self.bintype)

        self._check_bin_data(bb)

    def test_init_from_db(self):

        bb = marvin.tools.bin.Bin(binid=100, plateifu=self.plateifu, bintype=self.bintype)
        self.assertEqual(bb._maps.data_origin, 'db')
        self.assertIsInstance(bb._maps, marvin.tools.maps.Maps)
        self.assertIsInstance(bb._modelcube, marvin.tools.modelcube.ModelCube)
        self.assertEqual(bb._modelcube.bintype, self.bintype)

        self._check_bin_data(bb)

    def test_init_from_api(self):

        bb = marvin.tools.bin.Bin(binid=100, plateifu=self.plateifu, mode='remote',
                                  bintype=self.bintype)

        self.assertIsInstance(bb._maps, marvin.tools.maps.Maps)
        self.assertIsInstance(bb._modelcube, marvin.tools.modelcube.ModelCube)
        self.assertEqual(bb._modelcube.bintype, self.bintype)

        self._check_bin_data(bb)

    def test_bin_does_not_exist(self):

<<<<<<< HEAD
        self._check_bin_data(bb)


if __name__ == '__main__':
    # set to 1 for the usual '...F..' style output, or 2 for more verbose output.
    verbosity = 2
    unittest.main(verbosity=verbosity)
=======
        with self.assertRaises(MarvinError) as ee:
            marvin.tools.bin.Bin(binid=99999, plateifu=self.plateifu, mode='local',
                                 bintype=self.bintype)
            self.assertIn('there are no spaxels associated with binid=99999.', str(ee.exception))
>>>>>>> 81f28c59
<|MERGE_RESOLUTION|>--- conflicted
+++ resolved
@@ -124,17 +124,13 @@
 
     def test_bin_does_not_exist(self):
 
-<<<<<<< HEAD
-        self._check_bin_data(bb)
+        with self.assertRaises(MarvinError) as ee:
+            marvin.tools.bin.Bin(binid=99999, plateifu=self.plateifu, mode='local',
+                                 bintype=self.bintype)
+            self.assertIn('there are no spaxels associated with binid=99999.', str(ee.exception))
 
 
 if __name__ == '__main__':
     # set to 1 for the usual '...F..' style output, or 2 for more verbose output.
     verbosity = 2
-    unittest.main(verbosity=verbosity)
-=======
-        with self.assertRaises(MarvinError) as ee:
-            marvin.tools.bin.Bin(binid=99999, plateifu=self.plateifu, mode='local',
-                                 bintype=self.bintype)
-            self.assertIn('there are no spaxels associated with binid=99999.', str(ee.exception))
->>>>>>> 81f28c59
+    unittest.main(verbosity=verbosity)