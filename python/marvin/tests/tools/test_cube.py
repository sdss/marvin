--- conflicted
+++ resolved
@@ -186,7 +186,6 @@
             cube.release = 'a'
             assert 'the release cannot be changed' in str(ee.exception)
 
-<<<<<<< HEAD
     def test_load_7443_12701_file(self):
         """Loads a cube that is not in the NSA catalogue."""
 
@@ -214,8 +213,6 @@
         assert cube.data_origin == 'api'
         assert cube.nsa is None
 
-=======
->>>>>>> 89b77153
     def test_load_filename_does_not_exist(self):
         """Tries to load a file that does not exists, in auto mode."""
 
