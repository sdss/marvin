#!/usr/bin/env python
# -*- coding: utf-8 -*-
#
# @Author: Brian Cherinka, José Sánchez-Gallego, and Brett Andrews
# @Date: 2017-07-02
# @Filename: test_map.py
# @License: BSD 3-clause (http://www.opensource.org/licenses/BSD-3-Clause)
#
# @Last modified by: José Sánchez-Gallego (gallegoj@uw.edu)
# @Last modified time: 2018-08-06 12:14:25


import operator
from copy import deepcopy

import matplotlib
import numpy as np
import pytest
from astropy import units as u

from marvin.core.exceptions import MarvinError
from marvin.tests import marvin_test_if
from marvin.tools.maps import Maps
from marvin.tools.quantities import EnhancedMap, Map
from marvin.utils.datamodel.dap import datamodel
from marvin.utils.general.maskbit import Maskbit


value1 = np.array([[16.35, 0.8],
                   [0, -10.]])
value2 = np.array([[591., 1e-8],
                   [4., 10]])

value_prod12 = np.array([[9.66285000e+03, 8e-9],
                         [0, -100]])

ivar1 = np.array([[4, 1],
                  [6.97789734e+36, 1e8]])
ivar2 = np.array([[10, 1e-8],
                  [5.76744385e+36, 0]])

ivar_sum12 = np.array([[2.85714286e+00, 9.99999990e-09],
                       [3.15759543e+36, 0]])

ivar_prod12 = np.array([[1.10616234e-05, 1.56250000e-08],
                        [0, 0.]])

ivar_pow_2 = np.array([[5.23472002e-08, 9.53674316e-01],
                      [0, 25]])
ivar_pow_05 = np.array([[3.66072168e-03, 7.81250000e+00],
                       [0, 0]])
ivar_pow_0 = np.array([[0, 0],
                      [0, 0]])
ivar_pow_m1 = np.array([[4, 1.],
                        [0, 1e+08]])
ivar_pow_m2 = np.array([[2.67322500e+02, 1.6e-01],
                        [0, 2.5e+09]])
ivar_pow_m05 = np.array([[0.97859327, 5],
                         [0, 0]])

u_flux = u.erg / u.cm**2 / u.s / u.def_unit('spaxel')
u_flux2 = u_flux * u_flux


def _get_maps_kwargs(galaxy, data_origin):

    if data_origin == 'file':
        maps_kwargs = dict(filename=galaxy.mapspath)
    else:
        maps_kwargs = dict(plateifu=galaxy.plateifu, release=galaxy.release,
                           bintype=galaxy.bintype, template_kin=galaxy.template,
                           mode='local' if data_origin == 'db' else 'remote')

    return maps_kwargs


@pytest.fixture(scope='function', params=[('emline_gflux', 'ha_6564'),
                                          ('emline_gvel', 'oiii_5008'),
                                          ('stellar_vel', None),
                                          ('stellar_sigma', None)])
def map_(request, galaxy, data_origin):
    maps = Maps(**_get_maps_kwargs(galaxy, data_origin))
    map_ = maps.getMap(property_name=request.param[0], channel=request.param[1])
    map_.data_origin = data_origin
    return map_


class TestMap(object):

    def test_map(self, map_, galaxy):

        assert map_.getMaps().release == galaxy.release

        assert tuple(map_.shape) == tuple(galaxy.shape)
        assert map_.value.shape == tuple(galaxy.shape)
        assert map_.ivar.shape == tuple(galaxy.shape)
        assert map_.mask.shape == tuple(galaxy.shape)

        assert (map_.masked.data == map_.value).all()
        assert (map_.masked.mask == map_.mask.astype(bool)).all()

        assert map_.snr == pytest.approx(np.abs(map_.value * np.sqrt(map_.ivar)))

        assert datamodel[map_.getMaps()._dapver][map_.datamodel.full()].unit == map_.unit

    def test_plot(self, map_):
        fig, ax = map_.plot()
        assert isinstance(fig, matplotlib.figure.Figure)
        assert isinstance(ax, matplotlib.axes._subplots.Subplot)
        assert 'Make single panel map or one panel of multi-panel map plot.' in map_.plot.__doc__

    @marvin_test_if(mark='skip', map_={'data_origin': ['db']})
    def test_save_and_restore(self, temp_scratch, map_):

        fout = temp_scratch.join('test_map.mpf')
        map_.save(str(fout))
        assert fout.check() is True

        map_restored = Map.restore(str(fout), delete=True)
        assert tuple(map_.shape) == tuple(map_restored.shape)

    @pytest.mark.parametrize('property_name, channel',
                             [('emline_gflux', 'ha_6564'),
                              ('stellar_vel', None)])
    def test_deepcopy(self, galaxy, property_name, channel):
        maps = Maps(plateifu=galaxy.plateifu)
        map1 = maps.getMap(property_name=property_name, channel=channel)
        map2 = deepcopy(map1)

        for attr in vars(map1):
            if not attr.startswith('_'):
                value = getattr(map1, attr)
                value2 = getattr(map2, attr)

                if isinstance(value, np.ndarray):
                    assert np.isclose(value, value2).all()

                elif isinstance(value, np.ma.core.MaskedArray):
                    assert (np.isclose(value.data, value2.data).all() and
                            (value.mask == value2.mask).all())

                elif isinstance(value, Maskbit) or isinstance(value[0], Maskbit):

                    if isinstance(value, Maskbit):
                        value = [value]
                        value2 = [value2]

                    for mb, mb2 in zip(value, value2):
                        for it in ['bits', 'description', 'labels', 'mask', 'name']:
                            assert getattr(mb, it) == getattr(mb2, it)

                        assert (mb.schema == mb2.schema).all().all()

                elif isinstance(value, Maps):
                    pass

                else:
                    assert value == value2, attr

    def test_getMap_invalid_property(self, galaxy):
        maps = Maps(plateifu=galaxy.plateifu)
        with pytest.raises(ValueError) as ee:
            maps.getMap(property_name='mythical_property')

        assert 'Your input value is too ambiguous.' in str(ee.value)

    def test_getMap_invalid_channel(self, galaxy):
        maps = Maps(plateifu=galaxy.plateifu)
        with pytest.raises(ValueError) as ee:
            maps.getMap(property_name='emline_gflux', channel='mythical_channel')

        assert 'Your input value is too ambiguous.' in str(ee.value)

    @marvin_test_if(mark='include', maps={'plateifu': '8485-1901',
                                          'release': 'MPL-6',
                                          'mode': 'local',
                                          'data_origin': 'file'})
    def test_quatities_reorder(self, maps):
        """Asserts the unit survives a quantity reorder (issue #374)."""

        ha = maps['emline_gflux_ha']

        assert ha is not None
        assert ha.unit is not None

        reordered_ha = np.moveaxis(ha, 0, -1)
        assert reordered_ha.unit is not None

    @marvin_test_if(mark='include', maps={'plateifu': '8485-1901',
                                          'release': 'MPL-6',
                                          'bintype': ['SPX']})
    def test_get_spaxel(self, maps):
        """Tests `.Map.getSpaxel`."""

        ha = maps['emline_gflux_ha']

        spaxel = ha.getSpaxel(x=10, y=10, xyorig='lower')

        assert spaxel is not None
        assert spaxel.x == 10 and spaxel.y == 10

    @marvin_test_if(mark='skip', galaxy=dict(release=['MPL-6']))
    def test_stellar_sigma_values(self, maps, galaxy):
        ''' Assert values for stellar_sigma and stellar_sigmacorr are different (issue #411) '''

        ss = maps.stellar_sigma
        sc = maps.stellar_sigmacorr
        compare = sum(ss == sc)
        assert len(np.unique(compare)) > 1
        x = galaxy.dap['x']
        y = galaxy.dap['y']
        ssvalue = galaxy.dap['stellar_sigma'][galaxy.bintype.name]
        scvalue = galaxy.dap['stellar_sigmacorr'][galaxy.bintype.name]
        assert ssvalue == pytest.approx(ss[x, y].value, 1e-4)
        assert scvalue == pytest.approx(sc[x, y].value, 1e-4)

<<<<<<< HEAD
    def test_datamodel(self, maps):

        gew_ha = maps.emline_gew_ha_6564
        assert gew_ha.datamodel.description == ('Gaussian-fitted equivalent widths measurements '
                                                '(based on EMLINE_GFLUX). Channel = H-alpha 6564.')
=======
    @marvin_test_if(mark='include', galaxy=dict(release=['MPL-6']))
    def test_stellar_sigma_mpl6(self, maps, galaxy):
        with pytest.raises(MarvinError) as cm:
            __ = maps.stellar_sigmacorr
        assert 'stellar_sigmacorr is unreliable in MPL-6. Please use MPL-7.' in str(cm.value)
>>>>>>> 8a8ffd08


class TestMapArith(object):

    def test_add_constant(self, galaxy):
        maps = Maps(plateifu=galaxy.plateifu)
        ha = maps['emline_gflux_ha_6564']
        ha10 = ha + 10.

        assert ha10.value == pytest.approx(ha.value + 10.)
        assert ha10.ivar == pytest.approx(ha.ivar)
        assert ha10.mask == pytest.approx(ha.mask)

    def test_subtract_constant(self, galaxy):
        maps = Maps(plateifu=galaxy.plateifu)
        ha = maps['emline_gflux_ha_6564']
        ha10 = ha - 10.

        assert ha10.value == pytest.approx(ha.value - 10.)
        assert ha10.ivar == pytest.approx(ha.ivar)
        assert ha10.mask == pytest.approx(ha.mask)

    def test_multiply_constant(self, galaxy):
        maps = Maps(plateifu=galaxy.plateifu)
        ha = maps['emline_gflux_ha_6564']
        ha10 = ha * 10.

        assert ha10.value == pytest.approx(ha.value * 10.)
        assert ha10.ivar == pytest.approx(ha.ivar / 10.**2)
        assert ha10.mask == pytest.approx(ha.mask)

    def test_divide_constant(self, galaxy):
        maps = Maps(plateifu=galaxy.plateifu)
        ha = maps['emline_gflux_ha_6564']
        ha10 = ha / 10.

        assert ha10.value == pytest.approx(ha.value / 10.)
        assert ha10.ivar == pytest.approx(ha.ivar * 10.**2)
        assert ha10.mask == pytest.approx(ha.mask)

    @pytest.mark.parametrize('ivar1, ivar2, expected',
                             [(ivar1, ivar2, ivar_sum12)])
    def test_add_ivar(self, ivar1, ivar2, expected):
        assert Map._add_ivar(ivar1, ivar2) == pytest.approx(expected)

    @pytest.mark.parametrize('ivar1, ivar2, value1, value2, value_prod12, expected',
                             [(ivar1, ivar2, value1, value2, value_prod12, ivar_prod12)])
    def test_mul_ivar(self, ivar1, ivar2, value1, value2, value_prod12, expected):
        ivar = Map._mul_ivar(ivar1, ivar2, value1, value2, value_prod12)
        ivar[np.isnan(ivar)] = 0
        ivar[np.isinf(ivar)] = 0
        assert ivar == pytest.approx(expected)

    @pytest.mark.parametrize('power, expected',
                             [(2, ivar_pow_2),
                              (0.5, ivar_pow_05),
                              (0, ivar_pow_0),
                              (-1, ivar_pow_m1),
                              (-2, ivar_pow_m2),
                              (-0.5, ivar_pow_m05)])
    @pytest.mark.parametrize('ivar, value,',
                             [(ivar1, value1)])
    def test_pow_ivar(self, ivar, value, power, expected):
        ivar = Map._pow_ivar(ivar, value, power)
        ivar[np.isnan(ivar)] = 0
        ivar[np.isinf(ivar)] = 0
        assert ivar == pytest.approx(expected)

    @pytest.mark.parametrize('power', [2, 0.5, 0, -1, -2, -0.5])
    def test_pow_ivar_none(self, power):
        assert Map._pow_ivar(None, np.arange(4), power) == pytest.approx(np.zeros(4))

    @pytest.mark.parametrize('unit1, unit2, op, expected',
                             [(u_flux, u_flux, '+', u_flux),
                              (u_flux, u_flux, '-', u_flux),
                              (u_flux, u_flux, '*', u_flux2),
                              (u_flux, u_flux, '/', u.dimensionless_unscaled),
                              (u.km, u.s, '*', u.km * u.s),
                              (u.km, u.s, '/', u.km / u.s)])
    def test_unit_propagation(self, unit1, unit2, op, expected):
        assert Map._unit_propagation(unit1, unit2, op) == expected

    @pytest.mark.parametrize('unit1, unit2, op',
                             [(u_flux, u.km, '+'),
                              (u_flux, u.km, '-')])
    def test_unit_propagation_mismatch(self, unit1, unit2, op):
        with pytest.warns(UserWarning):
            assert Map._unit_propagation(unit1, unit2, op) is None

    @pytest.mark.parametrize('property1, channel1, property2, channel2',
                             [('emline_gflux', 'ha_6564', 'emline_gflux', 'nii_6585'),
                              ('emline_gvel', 'ha_6564', 'stellar_vel', None)])
    def test_add_maps(self, galaxy, property1, channel1, property2, channel2):
        maps = Maps(plateifu=galaxy.plateifu)
        map1 = maps.getMap(property_name=property1, channel=channel1)
        map2 = maps.getMap(property_name=property2, channel=channel2)
        map12 = map1 + map2

        assert map12.value == pytest.approx(map1.value + map2.value)
        assert map12.ivar == pytest.approx(map1._add_ivar(map1.ivar, map2.ivar))
        assert map12.mask == pytest.approx(map1.mask | map2.mask)

    @pytest.mark.parametrize('property1, channel1, property2, channel2',
                             [('emline_gflux', 'ha_6564', 'emline_gflux', 'nii_6585'),
                              ('emline_gvel', 'ha_6564', 'stellar_vel', None)])
    def test_subtract_maps(self, galaxy, property1, channel1, property2, channel2):
        maps = Maps(plateifu=galaxy.plateifu)
        map1 = maps.getMap(property_name=property1, channel=channel1)
        map2 = maps.getMap(property_name=property2, channel=channel2)
        map12 = map1 - map2

        assert map12.value == pytest.approx(map1.value - map2.value)
        assert map12.ivar == pytest.approx(map1._add_ivar(map1.ivar, map2.ivar))
        assert map12.mask == pytest.approx(map1.mask | map2.mask)

    @pytest.mark.parametrize('property1, channel1, property2, channel2',
                             [('emline_gflux', 'ha_6564', 'emline_gflux', 'nii_6585'),
                              ('emline_gvel', 'ha_6564', 'stellar_vel', None)])
    def test_multiply_maps(self, galaxy, property1, channel1, property2, channel2):
        maps = Maps(plateifu=galaxy.plateifu)
        map1 = maps.getMap(property_name=property1, channel=channel1)
        map2 = maps.getMap(property_name=property2, channel=channel2)
        map12 = map1 * map2

        ivar = map1._mul_ivar(map1.ivar, map2.ivar, map1.value, map2.value, map12.value)
        ivar[np.isnan(ivar)] = 0
        ivar[np.isinf(ivar)] = 0

        assert map12.value == pytest.approx(map1.value * map2.value)
        assert map12.ivar == pytest.approx(ivar)
        assert map12.mask == pytest.approx(map1.mask | map2.mask)

    @pytest.mark.parametrize('property1, channel1, property2, channel2',
                             [('emline_gflux', 'ha_6564', 'emline_gflux', 'nii_6585'),
                              ('emline_gvel', 'ha_6564', 'stellar_vel', None)])
    def test_divide_maps(self, galaxy, property1, channel1, property2, channel2):
        maps = Maps(plateifu=galaxy.plateifu)
        map1 = maps.getMap(property_name=property1, channel=channel1)
        map2 = maps.getMap(property_name=property2, channel=channel2)
        map12 = map1 / map2

        ivar = map1._mul_ivar(map1.ivar, map2.ivar, map1.value, map2.value, map12.value)
        ivar[np.isnan(ivar)] = 0
        ivar[np.isinf(ivar)] = 0

        mask = map1.mask | map2.mask
        bad = np.isnan(map12.value) | np.isinf(map12.value)
        mask[bad] = mask[bad] | map12.pixmask.labels_to_value('DONOTUSE')

        with np.errstate(divide='ignore', invalid='ignore'):
            assert map12.value == pytest.approx(map1.value / map2.value, nan_ok=True)

        assert map12.ivar == pytest.approx(ivar)
        assert map12.mask == pytest.approx(mask)

    @pytest.mark.runslow
    @pytest.mark.parametrize('power', [2, 0.5, 0, -1, -2, -0.5])
    @pytest.mark.parametrize('property_name, channel',
                             [('emline_gflux', 'ha_6564'),
                              ('stellar_vel', None)])
    def test_pow(self, galaxy, property_name, channel, power):
        maps = Maps(plateifu=galaxy.plateifu)
        map_orig = maps.getMap(property_name=property_name, channel=channel)
        map_new = map_orig**power

        sig_orig = np.sqrt(1. / map_orig.ivar)
        sig_new = map_new.value * power * sig_orig * map_orig.value
        ivar_new = 1 / sig_new**2.
        ivar_new[np.isnan(ivar_new)] = 0
        ivar_new[np.isinf(ivar_new)] = 0

        assert map_new.value == pytest.approx(map_orig.value**power, nan_ok=True)
        assert map_new.ivar == pytest.approx(ivar_new)
        assert (map_new.mask == map_orig.mask).all()

    @marvin_test_if(mark='skip', galaxy=dict(release=['MPL-4', 'MPL-6']))
    def test_stellar_sigma_correction(self, galaxy):
        maps = Maps(plateifu=galaxy.plateifu)
        stsig = maps['stellar_sigma']
        stsigcorr = maps['stellar_sigmacorr']

        expected = (stsig**2 - stsigcorr**2)**0.5
        expected.ivar = (expected.value / stsig.value) * stsig.ivar
        expected.ivar[stsig.ivar == 0] = 0
        expected.ivar[stsigcorr.value >= stsig.value] = 0
        expected.value[stsigcorr.value >= stsig.value] = 0

        actual = stsig.inst_sigma_correction()

        assert actual.value == pytest.approx(expected.value, nan_ok=True)
        assert actual.ivar == pytest.approx(expected.ivar)
        assert (actual.mask == expected.mask).all()
        assert actual.datamodel == stsig.datamodel

    @marvin_test_if(mark='include', galaxy=dict(release=['MPL-4', 'MPL-6']))
    def test_stellar_sigma_correction_MPL4(self, galaxy):
        maps = Maps(plateifu=galaxy.plateifu)
        stsig = maps['stellar_sigma']

        if galaxy.release == 'MPL-4':
            errmsg = 'Instrumental broadening correction not implemented for MPL-4.'
        elif galaxy.release == 'MPL-6':
            errmsg = 'The stellar sigma corrections in MPL-6 are unreliable. Please use MPL-7.'

        with pytest.raises(MarvinError) as ee:
            stsig.inst_sigma_correction()

        assert errmsg in str(ee.value)

    def test_stellar_sigma_correction_invalid_property(self, galaxy):
        maps = Maps(plateifu=galaxy.plateifu)
        ha = maps['emline_gflux_ha_6564']

        with pytest.raises(MarvinError) as ee:
            ha.inst_sigma_correction()

        assert ('Cannot correct {0}_{1} '.format(ha.datamodel.name, ha.datamodel.channel) +
                'for instrumental broadening.') in str(ee.value)

    def test_emline_sigma_correction(self, galaxy):
        maps = Maps(plateifu=galaxy.plateifu)
        hasig = maps['emline_gsigma_ha_6564']
        emsigcorr = maps['emline_instsigma_ha_6564']

        expected = (hasig**2 - emsigcorr**2)**0.5
        expected.ivar = (expected.value / hasig.value) * hasig.ivar
        expected.ivar[hasig.ivar == 0] = 0
        expected.ivar[emsigcorr.value >= hasig.value] = 0
        expected.value[emsigcorr.value >= hasig.value] = 0

        actual = hasig.inst_sigma_correction()

        assert actual.value == pytest.approx(expected.value, nan_ok=True)
        assert actual.ivar == pytest.approx(expected.ivar)
        assert (actual.mask == expected.mask).all()
        assert actual.datamodel == hasig.datamodel

    @marvin_test_if(mark='skip', galaxy=dict(release=['MPL-4', 'MPL-5']))
    @pytest.mark.parametrize('channel, op',
                             [('hb', '*'),
                              ('d4000', '*'),
                              ('cn1', '+'),
                              ])
    def test_specindex_sigma_correction(self, galaxy, channel, op):
        maps = Maps(plateifu=galaxy.plateifu)
        si = maps['specindex_' + channel]
        sicorr = maps['specindex_corr' + channel]

        ops = {'+': operator.add, '-': operator.sub, '*': operator.mul, '/': operator.truediv}
        expected = ops[op](si, sicorr)

        actual = si.specindex_correction()

        assert actual.value == pytest.approx(expected.value, nan_ok=True)
        assert actual.ivar == pytest.approx(expected.ivar)
        assert (actual.mask == expected.mask).all()
        assert actual.datamodel == si.datamodel


class TestMaskbit(object):

    def test_masked(self, maps_release_only):
        params = maps_release_only.datamodel.parent.get_default_plot_params()
        ha = maps_release_only['emline_gflux_ha_6564']
        expected = ha.pixmask.get_mask(params['default']['bitmasks'], dtype=bool)

        assert ha.masked.data == pytest.approx(ha.value)
        assert (ha.masked.mask == expected).all()

    @marvin_test_if(mark='include', maps_release_only=dict(release=['MPL-4']))
    def test_values_to_bits_mpl4(self, maps_release_only):
        ha = maps_release_only['emline_gflux_ha_6564']
        assert ha.pixmask.values_to_bits(1) == [0]

    @marvin_test_if(mark='skip', maps_release_only=dict(release=['MPL-4']))
    def test_values_to_bits(self, maps_release_only):
        ha = maps_release_only['emline_gflux_ha_6564']
        assert ha.pixmask.values_to_bits(3) == [0, 1]

    @marvin_test_if(mark='include', maps_release_only=dict(release=['MPL-4']))
    def test_values_to_labels_mpl4(self, maps_release_only):
        ha = maps_release_only['emline_gflux_ha_6564']
        assert ha.pixmask.values_to_labels(1) == ['DONOTUSE']

    @marvin_test_if(mark='skip', maps_release_only=dict(release=['MPL-4']))
    def test_values_to_labels(self, maps_release_only):
        ha = maps_release_only['emline_gflux_ha_6564']
        assert ha.pixmask.values_to_labels(3) == ['NOCOV', 'LOWCOV']

    @marvin_test_if(mark='include', maps_release_only=dict(release=['MPL-4']))
    def test_labels_to_value_mpl4(self, maps_release_only):
        ha = maps_release_only['emline_gflux_ha_6564']
        assert ha.pixmask.labels_to_value('DONOTUSE') == 1

    @marvin_test_if(mark='skip', maps_release_only=dict(release=['MPL-4']))
    @pytest.mark.parametrize('names, expected',
                             [(['NOCOV', 'LOWCOV'], 3),
                              ('DONOTUSE', 1073741824)])
    def test_labels_to_value(self, maps_release_only, names, expected):
        ha = maps_release_only['emline_gflux_ha_6564']
        assert ha.pixmask.labels_to_value(names) == expected

    @pytest.mark.parametrize('flag',
                             ['manga_target1',
                              'manga_target2',
                              'manga_target3',
                              'target_flags',
                              'pixmask'])
    def test_flag(self, flag, maps_release_only):
        ha = maps_release_only['emline_gflux_ha_6564']
        assert getattr(ha, flag, None) is not None


class TestEnhancedMap(object):

    def test_overridden_methods(self, galaxy):
        maps = Maps(plateifu=galaxy.plateifu)
        ha = maps['emline_gflux_ha_6564']
        nii = maps['emline_gflux_nii_6585']
        n2ha = nii / ha

        assert isinstance(n2ha, EnhancedMap)

        methods = ['_init_map_from_maps', '_get_from_file', '_get_from_db', '_get_from_api',
                   'inst_sigma_correction']

        for method in methods:
            with pytest.raises(AttributeError) as ee:
                meth = getattr(n2ha, method)
                meth()

            assert "'EnhancedMap' has no attribute '{}'.".format(method) in str(ee.value)<|MERGE_RESOLUTION|>--- conflicted
+++ resolved
@@ -7,7 +7,7 @@
 # @License: BSD 3-clause (http://www.opensource.org/licenses/BSD-3-Clause)
 #
 # @Last modified by: José Sánchez-Gallego (gallegoj@uw.edu)
-# @Last modified time: 2018-08-06 12:14:25
+# @Last modified time: 2018-08-09 16:08:28
 
 
 import operator
@@ -214,19 +214,16 @@
         assert ssvalue == pytest.approx(ss[x, y].value, 1e-4)
         assert scvalue == pytest.approx(sc[x, y].value, 1e-4)
 
-<<<<<<< HEAD
     def test_datamodel(self, maps):
 
         gew_ha = maps.emline_gew_ha_6564
         assert gew_ha.datamodel.description == ('Gaussian-fitted equivalent widths measurements '
                                                 '(based on EMLINE_GFLUX). Channel = H-alpha 6564.')
-=======
     @marvin_test_if(mark='include', galaxy=dict(release=['MPL-6']))
     def test_stellar_sigma_mpl6(self, maps, galaxy):
         with pytest.raises(MarvinError) as cm:
             __ = maps.stellar_sigmacorr
         assert 'stellar_sigmacorr is unreliable in MPL-6. Please use MPL-7.' in str(cm.value)
->>>>>>> 8a8ffd08
 
 
 class TestMapArith(object):
