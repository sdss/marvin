--- conflicted
+++ resolved
@@ -7,11 +7,7 @@
 # @License: BSD 3-clause (http://www.opensource.org/licenses/BSD-3-Clause)
 #
 # @Last modified by: José Sánchez-Gallego (gallegoj@uw.edu)
-<<<<<<< HEAD
-# @Last modified time: 2018-08-06 11:47:35
-=======
-# @Last modified time: 2018-08-06 11:59:10
->>>>>>> 0ee2e79f
+# @Last modified time: 2018-08-06 12:14:25
 
 
 import operator
