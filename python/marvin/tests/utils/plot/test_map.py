#!/usr/bin/env python
# encoding: utf-8
#
# test_maps.py
#
# @Author: Brett Andrews <andrews>
# @Date:   2017-05-01 09:07:00
# @Last modified by:   andrews
# @Last modified time: 2017-11-14 20:11:84

import numpy as np
import matplotlib
import pytest

from marvin import config
from marvin.tests import marvin_test_if
import marvin.utils.plot.map as mapplot
from marvin.utils.general import get_plot_params


matplotlib_2 = pytest.mark.skipif(int(matplotlib.__version__.split('.')[0]) <= 1,
                                  reason='matplotlib-2.0 or higher required')

value = np.array([[1, -2, 3],
                  [-4, 5, 6],
                  [7, 8, 9]])

ivar = np.array([[4, 10, 1],
                 [0.01, 0.04, 0.0001],
                 [100000, 0, 1]])

ivar_simple = np.array([[0, 0, 0],
                       [0, 3, 0],
                       [0, 0, 0.5]])

mask_simple = np.array([[0, 1, 0],
                        [1, 0, 1],
                        [0, 1, 0]], dtype=bool)

mask_binary = np.array([[0b000, 0b001, 0b010],
                        [0b011, 0b100, 0b101],
                        [0b110, 0b111, 0b000]])

mask_daplike = np.array([[0b0000000000000000000000000000000,
                          0b0000000000000000000000000000001,
                          0b0000000000000000000000000100000],
                         [0b1000000000000000000000001000001,
                          0b1000000000000000000000010000000,
                          0b1000000000000000000000000000001],
                         [0b0000000000000000000000000000000,
                          0b1000000000000000000000011100001,
                          0b0000000000000000000000000000000]])

nocov = np.array([[0, 1, 0],
                  [1, 0, 1],
                  [0, 1, 0]], dtype=bool)

nocov_simple = np.array([[1, 1, 1],
                         [1, 0, 1],
                         [1, 1, 0]], dtype=bool)

bad_data = np.array([[0, 0, 1],
                     [1, 1, 1],
                     [0, 1, 0]])

bad_data_mpl4 = np.array([[0, 1, 0],
                          [1, 0, 1],
                          [0, 1, 0]], dtype=bool)

# SNR = value * np.sqrt(ivar)
# [[  2.00e+00,  -6.32e+00,   3.00e+00],
#  [ -4.00e-01,   1.00e+00,   6.00e-02],
#  [  2.21e+03,   0.00e+00,   9.00e+00]]

snr_min_none = np.array([[0, 0, 0],
                         [0, 0, 0],
                         [0, 1, 0]])

snr_min_0 = np.array([[0, 0, 0],
                      [0, 0, 0],
                      [0, 1, 0]])

snr_min_1 = np.array([[0, 0, 0],
                      [1, 0, 1],
                      [0, 1, 0]])

snr_min_3 = np.array([[1, 0, 0],
                      [1, 1, 1],
                      [0, 1, 0]])

neg_val = np.array([[0, 1, 0],
                    [1, 0, 0],
                    [0, 0, 0]])

image_none_true = np.array([[0, 1, 1],
                            [1, 1, 1],
                            [0, 1, 0]])

image_3_true = np.array([[1, 1, 1],
                         [1, 1, 1],
                         [0, 1, 0]])

image_none_false = np.array([[0, 1, 1],
                             [1, 1, 1],
                             [0, 1, 0]])

image_3_false = np.array([[1, 1, 1],
                          [1, 1, 1],
                          [0, 1, 0]])


<<<<<<< HEAD
=======
@pytest.fixture(scope='module', params=['stellar_vel', 'stellar_sigma', 'emline_gflux',
                                        'specindex'])
def bits(request, set_release):
    params = get_plot_params(dapver=config.lookUpVersions()[1], prop=request.param)
    return params['bitmasks']


@pytest.mark.xfail
>>>>>>> a92b8fd5
class TestMasks(object):

    @pytest.mark.parametrize('ivar, expected',
                             [(ivar_simple, nocov_simple)])
    def test_mask_nocov_ivar(self, ivar, expected):
        actual = mapplot._mask_nocov(mask=None, dapmap=None, ivar=ivar)
        assert np.all(actual == expected)

    @marvin_test_if(mark='skip', maps_release_only=dict(release='MPL-4'))
    def test_mask_nocov_dapmap(self, maps_release_only):
        ha = maps_release_only['emline_gvel_ha_6564']
        actual = mapplot._mask_nocov(mask=ha.mask, dapmap=ha, ivar=ha.ivar)
        expected = (ha.mask & 2**0 > 0)
        assert np.all(actual == expected)

    @pytest.mark.parametrize('value, ivar, snr_min, expected',
                             [(value, ivar, None, snr_min_none),
                              (value, ivar, 0, snr_min_0),
                              (value, ivar, 1, snr_min_1),
                              (value, ivar, 3, snr_min_3),
                              (value, None, None, np.zeros(value.shape, dtype=bool)),
                              (value, None, 1, np.zeros(value.shape, dtype=bool))])
    def test_mask_low_snr(self, value, ivar, snr_min, expected):
        actual = mapplot.mask_low_snr(value, ivar, snr_min)
        assert np.all(actual == expected)

    @pytest.mark.parametrize('value, expected', [(value, neg_val)])
    def test_mask_neg_values(self, value, expected):
        actual = mapplot.mask_neg_values(value)
        assert np.all(actual == expected)

    @pytest.mark.parametrize('use_masks, mask, expected',
                             [(False, mask_daplike, []),
                              (False, None, []),
                              (True, None, []),
                              (['DONOTUSE'], None, []),
                              (True, mask_daplike, ['DONOTUSE']),
                              (['DONOTUSE'], mask_daplike, ['DONOTUSE'])
                              ])
    def test_format_use_masks_mpl4(self, use_masks, mask, expected, set_release):

        if config.release != 'MPL-4':
            pytest.skip('Only include MPL-4.')

        for prop in ['stellar_vel', 'stellar_sigma', 'emline_gflux', 'specindex']:
            params = get_plot_params(dapver=config.lookUpVersions()[1], prop=prop)
            actual = mapplot._format_use_masks(use_masks, mask, params['bitmasks'])
            assert actual == expected

    @pytest.mark.parametrize('use_masks, mask, expected',
                             [(False, mask_daplike, []),
                              (False, None, []),
                              (True, None, []),
                              (['DONOTUSE'], None, []),
                              (True, mask_daplike, ['NOCOV', 'UNRELIABLE', 'DONOTUSE']),
                              (['LOWCOV', 'DONOTUSE'], mask_daplike, ['LOWCOV', 'DONOTUSE'])])
    def test_format_use_masks(self, use_masks, mask, expected, set_release):

        if config.release == 'MPL-4':
            pytest.skip('Skip MPL-4.')

        for prop in ['stellar_vel', 'stellar_sigma', 'emline_gflux', 'specindex']:
            params = get_plot_params(dapver=config.lookUpVersions()[1], prop=prop)
            actual = mapplot._format_use_masks(use_masks, mask, params['bitmasks'])
            assert actual == expected


@pytest.mark.xfail
class TestMapPlot(object):

    @pytest.mark.parametrize('cube_size, sky_coords, expected',
                             [([36, 36], True, np.array([-18, 18, -18, 18])),
                              ([35, 35], True, np.array([-17.5, 17.5, -17.5, 17.5])),
                              ([36, 36], False, np.array([0, 35, 0, 35]))])
    def test_set_extent(self, cube_size, sky_coords, expected):
        extent = mapplot.set_extent(cube_size, sky_coords)
        assert np.all(extent == expected)

    @matplotlib_2
    def test_set_hatch_linewidth(self, maps):
        map_ = maps.getMap('emline_gflux', channel='ha_6564')
        fig, ax = mapplot.plot(dapmap=map_)
        assert matplotlib.rcParams['hatch.linewidth'] == 0.5

    @matplotlib_2
    def test_set_hatch_color(self, maps):
        map_ = maps.getMap('emline_gflux', channel='ha_6564')
        fig, ax = mapplot.plot(dapmap=map_)
        assert matplotlib.rcParams['hatch.color'] == 'w'

    @matplotlib_2
    def test_ax_facecolor(self):
        fig, ax = mapplot.ax_setup(sky_coords=True, fig=None, ax=None, facecolor='#A8A8A8')
        assert ax.get_facecolor() == (0.6588235294117647, 0.6588235294117647, 0.6588235294117647,
                                      1.0)

    @pytest.mark.parametrize('sky_coords, expected',
                             [(True, 'arcsec'),
                              (False, 'spaxel')])
    def test_ax_labels(self, sky_coords, expected):
        fig, ax = mapplot.ax_setup(sky_coords, fig=None, ax=None, facecolor='#A8A8A8')
        assert ax.get_xlabel() == expected
        assert ax.get_ylabel() == expected

    @pytest.mark.parametrize('title, property_name, channel, expected',
                             [('test-title', None, None, 'test-title'),
                              ('test-title', 'prop', 'channel', 'test-title'),
                              (None, 'prop', 'channel', 'prop channel'),
                              (None, 'emline_gflux', 'ha_6564', 'emline gflux ha 6564'),
                              (None, 'prop_flux', None, 'prop flux'),
                              (None, None, 'channel', 'channel'),
                              (None, None, None, '')])
    def test_set_title(self, title, property_name, channel, expected):
        title = mapplot.set_title(title, property_name, channel)
        assert title == expected

    @pytest.mark.parametrize('property_name, channel',
                             [('emline_gflux', 'ha_6564'),
                              ('emline_gflux', 'oiii_5008'),
                              ('stellar_vel', None),
                              ('stellar_sigma', None),
                              ('specindex', 'd4000')])
    def test_plot_dapmap(self, maps, property_name, channel):
        map_ = maps.getMap(property_name, channel=channel)
        fig, ax = mapplot.plot(dapmap=map_)
        assert isinstance(fig, matplotlib.figure.Figure)
        assert isinstance(ax, matplotlib.axes._axes.Axes)

    @pytest.mark.parametrize('mask', [(None), (mask_simple), (mask_binary), (mask_daplike)])
    @pytest.mark.parametrize('ivar', [(None), (ivar)])
    @pytest.mark.parametrize('value', [(value)])
    def test_plot_user_defined_map(self, value, ivar, mask):
        fig, ax = mapplot.plot(value=value, ivar=ivar, mask=mask)
        assert isinstance(fig, matplotlib.figure.Figure)
        assert isinstance(ax, matplotlib.axes._axes.Axes)

    def test_plot_matplotlib_rc_restore(self, maps):
        rcparams = matplotlib.rc_params()
        map_ = maps.getMap('emline_gflux', channel='ha_6564')
        fig, ax = mapplot.plot(dapmap=map_)
        assert rcparams == matplotlib.rc_params()

    def test_plot_matplotlib_style_sheet(self, maps):
        map_ = maps.getMap('emline_gflux', channel='ha_6564')
        fig, ax = mapplot.plot(dapmap=map_, plt_style='ggplot')
        assert isinstance(fig, matplotlib.figure.Figure)
        assert isinstance(ax, matplotlib.axes._axes.Axes)

    @pytest.mark.parametrize('title, expected',
                             [('emline_gflux_ha_6564', 'default'),
                              ('emline_gvel_ha_6564', 'vel'),
                              ('emline_gsigma_hb_4862', 'sigma'),
                              ('stellar_vel', 'vel'),
                              ('stellar_sigma', 'sigma')])
    def test_get_prop(self, title, expected):
        assert mapplot._get_prop(title) == expected

    def test_return_cb(self, maps):
        map_ = maps.getMap('emline_gflux', channel='ha_6564')
        fig, ax, cb = mapplot.plot(dapmap=map_, return_cb=True)
        assert isinstance(cb, matplotlib.colorbar.Colorbar)<|MERGE_RESOLUTION|>--- conflicted
+++ resolved
@@ -6,7 +6,7 @@
 # @Author: Brett Andrews <andrews>
 # @Date:   2017-05-01 09:07:00
 # @Last modified by:   andrews
-# @Last modified time: 2017-11-14 20:11:84
+# @Last modified time: 2017-11-20 14:11:16
 
 import numpy as np
 import matplotlib
@@ -109,8 +109,6 @@
                           [0, 1, 0]])
 
 
-<<<<<<< HEAD
-=======
 @pytest.fixture(scope='module', params=['stellar_vel', 'stellar_sigma', 'emline_gflux',
                                         'specindex'])
 def bits(request, set_release):
@@ -119,7 +117,6 @@
 
 
 @pytest.mark.xfail
->>>>>>> a92b8fd5
 class TestMasks(object):
 
     @pytest.mark.parametrize('ivar, expected',
