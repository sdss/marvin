--- conflicted
+++ resolved
@@ -30,12 +30,8 @@
 from marvin.tools.quantities import Spectrum
 from marvin.utils.general.structs import DotableCaseInsensitive
 from marvin.core.exceptions import MarvinError
-<<<<<<< HEAD
-from marvin.utils.general import (convertCoords, get_nsa_data, getWCSFromPng, get_plot_params)
-=======
 from marvin.utils.general import (convertCoords, get_nsa_data, getWCSFromPng, get_plot_params,
                                   _sort_dir)
->>>>>>> 8f9bee33
 
 
 @pytest.fixture(scope='function')
