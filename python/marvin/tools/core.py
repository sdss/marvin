--- conflicted
+++ resolved
@@ -5,13 +5,8 @@
 # @Filename: core.py
 # @License: BSD 3-clause (http://www.opensource.org/licenses/BSD-3-Clause)
 #
-<<<<<<< HEAD
-# @Last modified by:   Brian Cherinka
-# @Last modified time: 2018-07-20 18:25:35
-=======
 # @Last modified by: José Sánchez-Gallego (gallegoj@uw.edu)
 # @Last modified time: 2018-08-11 20:35:37
->>>>>>> 40e1c04b
 
 from __future__ import absolute_import, division, print_function
 
