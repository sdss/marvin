#!/usr/bin/env python
# -*- coding: utf-8 -*-
#
# @Author: Brian Cherinka, José Sánchez-Gallego, and Brett Andrews
# @Date: 2017-10-5
# @Filename: cube.py
# @License: BSD 3-clause (http://www.opensource.org/licenses/BSD-3-Clause)
#
# @Last modified by: José Sánchez-Gallego (gallegoj@uw.edu)
<<<<<<< HEAD
# @Last modified time: 2018-11-14 10:49:33
=======
# @Last modified time: 2018-11-12 18:40:51
>>>>>>> fb3ac7a6


from __future__ import absolute_import, division, print_function

import warnings

import numpy as np
from astropy.io import fits
from astropy.wcs import WCS

import marvin
import marvin.core.exceptions
import marvin.tools.maps
import marvin.tools.spaxel
import marvin.utils.general.general
from marvin.core.exceptions import MarvinError, MarvinUserWarning
from marvin.tools.quantities import DataCube, Spectrum
from marvin.utils.datamodel.drp import datamodel
<<<<<<< HEAD
from marvin.utils.general import FuzzyDict, get_nsa_data, gunzip
=======
from marvin.utils.general import FuzzyDict, get_nsa_data
>>>>>>> fb3ac7a6

from .core import MarvinToolsClass
from .mixins import GetApertureMixIn, NSAMixIn


class Cube(MarvinToolsClass, NSAMixIn, GetApertureMixIn):
    """A class to interface with MaNGA DRP data cubes.

    This class represents a fully reduced DRP data cube, initialised either
    from a file, a database, or remotely via the Marvin API.

    See `~.MarvinToolsClass` and `~.NSAMixIn` for a list of input parameters.

    """

    def __init__(self, input=None, filename=None, mangaid=None, plateifu=None,
                 mode=None, data=None, release=None,
                 drpall=None, download=None, nsa_source='auto'):

        self.header = None
        self.wcs = None
        self._wavelength = None
        self._shape = None

        # Stores data from extensions that have already been accessed, so that they
        # don't need to be retrieved again.
        self._extension_data = {}

        # Datacubes and spectra
        self._flux = None
        self._spectral_resolution = None
        self._spectral_resolution_prepixel = None
        self._dispersion = None
        self._dispersion_prepixel = None

        self._bitmasks = None

        MarvinToolsClass.__init__(self, input=input, filename=filename, mangaid=mangaid,
                                  plateifu=plateifu, mode=mode, data=data, release=release,
                                  drpall=drpall, download=download)

        NSAMixIn.__init__(self, nsa_source=nsa_source)

        if self.data_origin == 'file':
            self._load_cube_from_file(data=self.data)
        elif self.data_origin == 'db':
            self._load_cube_from_db(data=self.data)
        elif self.data_origin == 'api':
            self._load_cube_from_api()

        self._init_attributes(self)

        # Checks that the drpver set in MarvinToolsClass matches the header
        header_drpver = self.header['VERSDRP3'].strip()
        header_drpver = 'v1_5_1' if header_drpver == 'v1_5_0' else header_drpver
        assert header_drpver == self._drpver, ('mismatch between cube._drpver={0} '
                                               'and header drpver={1}'.format(self._drpver,
                                                                              header_drpver))

    def _set_datamodel(self):
        """Sets the datamodel for DRP."""

        self.datamodel = datamodel[self.release.upper()]
        self._bitmasks = datamodel[self.release.upper()].bitmasks

    def _getFullPath(self):
        """Returns the full path of the file in the tree."""

        if not self.plateifu:
            return None

        plate, ifu = self.plateifu.split('-')

        return super(Cube, self)._getFullPath('mangacube', ifu=ifu,
                                              drpver=self._drpver, plate=plate)

    def download(self):
        """Downloads the cube using sdss_access - Rsync,"""

        if not self.plateifu:
            return None

        plate, ifu = self.plateifu.split('-')

        return super(Cube, self).download('mangacube', ifu=ifu,
                                          drpver=self._drpver, plate=plate)

    def __repr__(self):
        """Representation for Cube."""

        return ('<Marvin Cube (plateifu={0}, mode={1}, data_origin={2})>'
                .format(repr(self.plateifu), repr(self.mode), repr(self.data_origin)))

    def __getitem__(self, xy):
        """Returns the spaxel for ``(x, y)``"""

        return self.getSpaxel(x=xy[1], y=xy[0], xyorig='lower')

    @staticmethod
    def _init_attributes(obj):
        """Initialises several attributes."""

        obj.ra = float(obj.header['OBJRA'])
        obj.dec = float(obj.header['OBJDEC'])

        obj.mangaid = obj.header['MANGAID']

        obj._isbright = 'APOGEE' in obj.header['SRVYMODE']

        obj.dir3d = 'mastar' if obj._isbright else 'stack'

    @staticmethod
    def _do_file_checks(obj):
        """Performs a series of check when we load from a file."""

        obj.plateifu = obj.header['PLATEIFU']

        # Checks and populates the release.
        file_drpver = obj.header['VERSDRP3']
        file_drpver = 'v1_5_1' if file_drpver == 'v1_5_0' else file_drpver

        file_ver = marvin.config.lookUpRelease(file_drpver)
        assert file_ver is not None, 'cannot find file version.'

        if file_drpver != obj._drpver:
            warnings.warn('mismatch between file release={0} and object release={1}. '
                          'Setting object release to {0}'.format(file_ver, obj._release),
                          MarvinUserWarning)
            obj._release = file_ver

            # Reload NSA data from file version of drpall file
            obj._drpver, obj._dapver = marvin.config.lookUpVersions(release=obj._release)
            obj._drpall = marvin.config._getDrpAllPath(file_drpver)
            obj.mangaid = obj.header['MANGAID']

            nsa_source = 'drpall' if obj.nsa_source == 'auto' else obj.nsa_source

            obj._nsa = None
            obj._nsa = get_nsa_data(obj.mangaid, mode='auto', source=nsa_source,
                                    drpver=obj._drpver, drpall=obj._drpall)

        obj._drpver, obj._dapver = marvin.config.lookUpVersions(release=obj._release)

    def _load_cube_from_file(self, data=None):
        """Initialises a cube from a file."""

        if data is not None:
            assert isinstance(data, fits.HDUList), 'data is not an HDUList object'
        else:
            try:
                with gunzip(self.filename) as gg:
                    self.data = fits.open(gg.name)
            except (IOError, OSError) as err:
                raise OSError('filename {0} cannot be found: {1}'.format(self.filename, err))

        self.header = self.data[1].header
        self.wcs = WCS(self.header)

        self._check_file(self.data[0].header, self.data, 'Cube')

        self._wavelength = self.data['WAVE'].data
        self._shape = (self.header['NAXIS2'], self.header['NAXIS1'])

        self._do_file_checks(self)

    def _load_cube_from_db(self, data=None):
        """Initialises a cube from the DB."""

        mdb = marvin.marvindb
        plate, ifu = self.plateifu.split('-')

        if not mdb.isdbconnected:
            raise MarvinError('No DB connected')
        else:
            import sqlalchemy
            datadb = mdb.datadb

            if self.data:
                assert isinstance(data, datadb.Cube), 'data is not an instance of mangadb.Cube.'
                self.data = data
            else:
                try:
                    self.data = mdb.session.query(datadb.Cube).join(
                        datadb.PipelineInfo, datadb.PipelineVersion, datadb.IFUDesign).filter(
                            mdb.datadb.PipelineVersion.version == self._drpver,
                            datadb.Cube.plate == int(plate),
                            datadb.IFUDesign.name == ifu).one()
                except sqlalchemy.orm.exc.MultipleResultsFound as ee:
                    raise MarvinError('Could not retrieve cube for plate-ifu {0}: '
                                      'Multiple Results Found: {1}'.format(self.plateifu, ee))
                except sqlalchemy.orm.exc.NoResultFound as ee:
                    raise MarvinError('Could not retrieve cube for plate-ifu {0}: '
                                      'No Results Found: {1}'.format(self.plateifu, ee))
                except Exception as ee:
                    raise MarvinError('Could not retrieve cube for plate-ifu {0}: '
                                      'Unknown exception: {1}'.format(self.plateifu, ee))

            self.header = self.data.header
            self.wcs = WCS(self.data.wcs.makeHeader())
            self.data = self.data

            self._wavelength = np.array(self.data.wavelength.wavelength)
            self._shape = self.data.shape.shape

    def _load_cube_from_api(self):
        """Calls the API and retrieves the necessary information to instantiate the cube."""

        url = marvin.config.urlmap['api']['getCube']['url']

        try:
            response = self._toolInteraction(url.format(name=self.plateifu))
        except Exception as ee:
            raise MarvinError('found a problem when checking if remote cube '
                              'exists: {0}'.format(str(ee)))

        data = response.getData()

        self.header = fits.Header.fromstring(data['header'])
        self.wcs = WCS(fits.Header.fromstring(data['wcs_header']))
        self._wavelength = data['wavelength']
        self._shape = data['shape']

        if self.plateifu != data['plateifu']:
            raise MarvinError('remote cube has a different plateifu!')

        return

    def _get_datacube(self, name):
        """Returns a `.DataCube`."""

        model = self.datamodel.datacubes[name]
        cube_data = self._get_extension_data(name)

        if cube_data is None:
            raise MarvinError('cannot find data for this extension. '
                              'Maybe it is not loaded into the DB.')

        datacube = DataCube(cube_data,
                            np.array(self._wavelength),
                            ivar=self._get_extension_data(name, 'ivar'),
                            mask=self._get_extension_data(name, 'mask'),
                            unit=model.unit, pixmask_flag=model.pixmask_flag)

        return datacube

    def _get_spectrum(self, name):
        """Returns an `.Spectrum`."""

        model = self.datamodel.spectra[name]
        spec_data = self._get_extension_data(name)

        if spec_data is None:
            raise MarvinError('cannot find data for this extension. '
                              'Maybe it is not loaded into the DB.')

        spectrum = Spectrum(spec_data,
                            wavelength=np.array(self._wavelength),
                            std=self._get_extension_data(name, 'std'),
                            unit=model.unit,
                            pixmask_flag=model.pixmask_flag)

        return spectrum

    @property
    def flux(self):
        """Returns a `.DataCube` object with the flux."""

        assert 'flux' in self.datamodel.datacubes.list_names(), \
            'flux is not present in his MPL version.'

        assert hasattr(self, '_flux')

        if self._flux is None:
            self._flux = self._get_datacube('flux')

        return self._flux

    @property
    def dispersion(self):
        """Returns a `.DataCube` object with the dispersion."""

        assert 'dispersion' in self.datamodel.datacubes.list_names(), \
            'dispersion is not present in his MPL version.'

        assert hasattr(self, '_dispersion')

        if self._dispersion is None:
            self._dispersion = self._get_datacube('dispersion')

        return self._dispersion

    @property
    def dispersion_prepixel(self):
        """Returns a `.DataCube` object with the prepixel dispersion."""

        assert 'dispersion_prepixel' in self.datamodel.datacubes.list_names(), \
            'dispersion_prepixel is not present in his MPL version.'

        assert hasattr(self, '_dispersion_prepixel')

        if self._dispersion_prepixel is None:
            self._dispersion_prepixel = self._get_datacube('dispersion_prepixel')

        return self._dispersion_prepixel

    @property
    def spectral_resolution(self):
        """Returns a `.Spectrum` with the spectral dispersion."""

        assert 'spectral_resolution' in self.datamodel.spectra.list_names(), \
            'spectral_resolution is not present in his MPL version.'

        assert hasattr(self, '_spectral_resolution')

        if self._spectral_resolution is None:
            self._spectral_resolution = self._get_spectrum('spectral_resolution')

        return self._spectral_resolution

    @property
    def spectral_resolution_prepixel(self):
        """Returns a `.Spectrum` with the prepixel spectral dispersion."""

        assert 'spectral_resolution_prepixel' in self.datamodel.spectra.list_names(), \
            'spectral_resolution_prepixel is not present in his MPL version.'

        assert hasattr(self, '_spectral_resolution_prepixel')

        if self._spectral_resolution_prepixel is None:
            self._spectral_resolution_prepixel = self._get_spectrum('spectral_resolution_prepixel')

        return self._spectral_resolution_prepixel

    def _get_ext_name(self, model, ext):
        ''' Get the extension name if it exists '''

        hasext = 'has_{0}'.format(ext)
        if hasattr(model, hasext):
            hasmeth = model.__getattribute__(hasext)()
            if not hasmeth:
                return None

        return model.fits_extension(ext)

    def _get_extension_data(self, name, ext=None):
        """Returns the data from an extension."""

        model = self.datamodel[name]
        ext_name = self._get_ext_name(model, ext)
        if not ext_name:
            return None

        if ext_name in self._extension_data:
            return self._extension_data[ext_name]

        if self.data_origin == 'file':
            ext_data = self.data[model.fits_extension(ext)].data

        elif self.data_origin == 'db':
            # If the table is "spaxel", this must be a 3D cube. If it is "cube",
            # uses self.data, which is basically the DataModelClass.Cube instance.
            if model.db_table == 'spaxel':
                ext_data = self.data.get3DCube(model.db_column(ext))
            elif model.db_table == 'cube':
                ext_data = getattr(self.data, model.db_column(ext))
            else:
                raise NotImplementedError('invalid db_table={!r}'.format(model.db_table))

        elif self.data_origin == 'api':

            params = {'release': self._release}
            url = marvin.config.urlmap['api']['getExtension']['url']

            try:
                response = self._toolInteraction(
                    url.format(name=self.plateifu,
                               cube_extension=model.fits_extension(ext).lower()),
                    params=params)
            except Exception as ee:
                raise MarvinError('found a problem when checking if remote cube '
                                  'exists: {0}'.format(str(ee)))

            data = response.getData()
            cube_ext_data = data['extension_data']
            ext_data = np.array(cube_ext_data) if cube_ext_data is not None else None

        self._extension_data[ext_name] = ext_data

        return ext_data

    def _get_spaxel_quantities(self, x, y, spaxel=None):
        """Returns a dictionary of spaxel quantities."""

        cube_quantities = FuzzyDict({})

        if self.data_origin == 'db':

            session = marvin.marvindb.session
            datadb = marvin.marvindb.datadb

        if self.data_origin == 'file' or self.data_origin == 'db':

            # Stores a dictionary of (table, row)
            _db_rows = {}

            for dm in self.datamodel.datacubes + self.datamodel.spectra:

                data = {'value': None, 'ivar': None, 'mask': None, 'std': None}

                for key in data:

                    if key == 'ivar':
                        if dm in self.datamodel.spectra or not dm.has_ivar():
                            continue
                    if key == 'mask':
                        if dm in self.datamodel.spectra or not dm.has_mask():
                            continue
                    if key == 'std':
                        if dm in self.datamodel.datacubes or not dm.has_std():
                            continue

                    if self.data_origin == 'file':

                        extname = dm.fits_extension(None if key == 'value' else key)

                        if dm in self.datamodel.datacubes:
                            data[key] = self.data[extname].data[:, y, x]
                        else:
                            data[key] = self.data[extname].data

                    elif self.data_origin == 'db':

                        colname = dm.db_column(None if key == 'value' else key)

                        if dm in self.datamodel.datacubes:

                            if 'datacubes' not in _db_rows:
                                _db_rows['datacubes'] = session.query(datadb.Spaxel).filter(
                                    datadb.Spaxel.cube == self.data,
                                    datadb.Spaxel.x == x, datadb.Spaxel.y == y).one()

                            spaxel_data = getattr(_db_rows['datacubes'], colname)

                        else:

                            if 'spectra' not in _db_rows:
                                _db_rows['spectra'] = session.query(datadb.Cube).filter(
                                    datadb.Cube.pk == self.data.pk).one()

                            spaxel_data = getattr(_db_rows['spectra'], colname, None)

                        # In case the column was empty in the DB. At some point
                        # this can be removed.
                        if spaxel_data is None:
                            warnings.warn('cannot find {!r} data for {!r}. '
                                          'Maybe the data is not in the DB.'.format(
                                              colname, self.plateifu), MarvinUserWarning)
                            cube_quantities[dm.name] = None
                            continue

                        data[key] = np.array(spaxel_data)

                cube_quantities[dm.name] = Spectrum(data['value'],
                                                    ivar=data['ivar'],
                                                    mask=data['mask'],
                                                    std=data['std'],
                                                    wavelength=self._wavelength,
                                                    unit=dm.unit,
                                                    pixmask_flag=dm.pixmask_flag)

        if self.data_origin == 'api':

            params = {'release': self._release}
            url = marvin.config.urlmap['api']['getCubeQuantitiesSpaxel']['url']

            try:
                response = self._toolInteraction(url.format(name=self.plateifu,
                                                            x=x, y=y, params=params))
            except Exception as ee:
                raise MarvinError('found a problem when checking if remote cube '
                                  'exists: {0}'.format(str(ee)))

            data = response.getData()

            for dm in self.datamodel.datacubes + self.datamodel.spectra:

                if data[dm.name]['value'] is None:
                    warnings.warn('cannot find {!r} data for {!r}. '
                                  'Maybe the data is not in the DB.'.format(
                                      dm.name, self.plateifu), MarvinUserWarning)
                    cube_quantities[dm.name] = None
                    continue

                cube_quantities[dm.name] = Spectrum(data[dm.name]['value'],
                                                    ivar=data[dm.name]['ivar'],
                                                    mask=data[dm.name]['mask'],
                                                    wavelength=data['wavelength'],
                                                    unit=dm.unit,
                                                    pixmask_flag=dm.pixmask_flag)

        return cube_quantities

    def getSpaxel(self, x=None, y=None, ra=None, dec=None,
                  maps=False, modelcube=False, **kwargs):
        """Returns the :class:`~marvin.tools.spaxel.Spaxel` matching certain coordinates.

        The coordinates of the spaxel to return can be input as ``x, y`` pixels
        relative to``xyorig`` in the cube, or as ``ra, dec`` celestial
        coordinates.

        Parameters:
            x,y (int or array):
                The spaxel coordinates relative to ``xyorig``. If ``x`` is an
                array of coordinates, the size of ``x`` must much that of
                ``y``.
            ra,dec (float or array):
                The coordinates of the spaxel to return. The closest spaxel to
                those coordinates will be returned. If ``ra`` is an array of
                coordinates, the size of ``ra`` must much that of ``dec``.
            xyorig ({'center', 'lower'}):
                The reference point from which ``x`` and ``y`` are measured.
                Valid values are ``'center'``, for the centre of the
                spatial dimensions of the cube, or ``'lower'`` for the
                lower-left corner. This keyword is ignored if ``ra`` and
                ``dec`` are defined. ``xyorig`` defaults to
                ``marvin.config.xyorig.``
            maps (`~marvin.tools.maps.Maps` or None or bool):
                If ``True``, the spaxel will be initiated with the DAP
                properties from the default Maps matching this cube.
            modelcube (`~marvin.tools.modelcube.ModelCube` or None or bool):
                A :class:`~marvin.tools.modelcube.ModelCube` object
                representing the DAP modelcube entity. If None, the |spaxel|
                will be returned without model information. Default is False.

        Returns:
            spaxels (list):
                The |spaxel|_ objects for this cube corresponding to the input
                coordinates. The length of the list is equal to the number
                of input coordinates.

        .. |spaxel| replace:: :class:`~marvin.tools.spaxel.Spaxel`

        """

        for old_param in ['properties', 'model', 'models']:
            if old_param in kwargs:
                raise marvin.core.exceptions.MarvinDeprecationError(
                    'the {0} parameter has been deprecated. '
                    'Use maps or modelcube.'.format(old_param))

        return marvin.utils.general.general.getSpaxel(x=x, y=y, ra=ra, dec=dec,
                                                      cube=self,
                                                      maps=maps,
                                                      modelcube=modelcube,
                                                      **kwargs)

    def getRSS(self):
        """Returns the `~marvin.tools.rss.RSS` associated with this Cube."""

        return marvin.tools.RSS(plateifu=self.plateifu, mode=self.mode,
                                release=self.release)

    def getMaps(self, **kwargs):
        """Retrieves the DAP :class:`~marvin.tools.maps.Maps` for this cube.

        If called without additional ``kwargs``, :func:`getMaps` will
        initialise the :class:`~marvin.tools.maps.Maps` using the ``plateifu``
        of this :class:`~marvin.tools.cube.Cube`. Otherwise, the ``kwargs``
        will be passed when initialising the :class:`~marvin.tools.maps.Maps`.

        """

        if len(kwargs.keys()) == 0 or 'filename' not in kwargs:
            kwargs.update({'plateifu': self.plateifu, 'release': self._release})

        maps = marvin.tools.maps.Maps(**kwargs)

        return maps<|MERGE_RESOLUTION|>--- conflicted
+++ resolved
@@ -7,11 +7,7 @@
 # @License: BSD 3-clause (http://www.opensource.org/licenses/BSD-3-Clause)
 #
 # @Last modified by: José Sánchez-Gallego (gallegoj@uw.edu)
-<<<<<<< HEAD
-# @Last modified time: 2018-11-14 10:49:33
-=======
-# @Last modified time: 2018-11-12 18:40:51
->>>>>>> fb3ac7a6
+# @Last modified time: 2018-11-14 11:47:42
 
 
 from __future__ import absolute_import, division, print_function
@@ -30,11 +26,7 @@
 from marvin.core.exceptions import MarvinError, MarvinUserWarning
 from marvin.tools.quantities import DataCube, Spectrum
 from marvin.utils.datamodel.drp import datamodel
-<<<<<<< HEAD
 from marvin.utils.general import FuzzyDict, get_nsa_data, gunzip
-=======
-from marvin.utils.general import FuzzyDict, get_nsa_data
->>>>>>> fb3ac7a6
 
 from .core import MarvinToolsClass
 from .mixins import GetApertureMixIn, NSAMixIn
