--- conflicted
+++ resolved
@@ -7,11 +7,7 @@
 # @License: BSD 3-clause (http://www.opensource.org/licenses/BSD-3-Clause)
 #
 # @Last modified by: José Sánchez-Gallego (gallegoj@uw.edu)
-<<<<<<< HEAD
-# @Last modified time: 2018-08-04 13:43:28
-=======
 # @Last modified time: 2018-07-30 11:33:31
->>>>>>> 8a8ffd08
 
 
 from __future__ import absolute_import, division, print_function
