--- conflicted
+++ resolved
@@ -407,11 +407,9 @@
             if self._cube:
                 self._useDB = True
                 self.hdr = self._cube.header
-<<<<<<< HEAD
+                self.data = self._cube
             else:
                 self._useDB = False
-=======
-                self.data = self._cube
 
     def getMaps(self, **kwargs):
         """Retrieves the DAP :class:`~marvin.tools.maps.Maps` for this cube.
@@ -481,5 +479,4 @@
 
         """
 
-        return
->>>>>>> 7591c547
+        return