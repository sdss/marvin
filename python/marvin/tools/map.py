#!/usr/bin/env python
# encoding: utf-8
#
# Licensed under a 3-clause BSD license.
#
# map.py
#
# Created by José Sánchez-Gallego on 26 Jun 2016.


from __future__ import division
from __future__ import print_function
from __future__ import absolute_import

from distutils import version
import os
import warnings
import copy
import operator

from astropy.io import fits
from astropy.units import Quantity

import numpy as np

import marvin
import marvin.api.api
import marvin.core.marvin_pickle
import marvin.core.exceptions
import marvin.tools.maps
import marvin.utils.plot.map

from marvin.utils.dap.datamodel.base import Property

try:
    import sqlalchemy
except ImportError:
    sqlalchemy = None


class Map(Quantity):
    """Describes a single DAP map in a Maps object.

    Unlike a ``Maps`` object, which contains all the information from a DAP
    maps file, this class represents only one of the multiple 2D maps contained
    within. For instance, ``Maps`` may contain emission line maps for multiple
    channels. A ``Map`` would be, for example, the map for ``emline_gflux`` and
    channel ``ha_6564``.

    A ``Map`` returns and astropy 2D Quantity-like array with additional
    attributes for ``ivar`` and ``mask``.

    ``Map`` objects are not intended to be initialised directly, at least
    for now. To get a ``Map`` instance, use the
    :func:`~marvin.tools.maps.Maps.getMap` method.

    Parameters:
        maps (:class:`~marvin.tools.maps.Maps` object):
            The :class:`~marvin.tools.maps.Maps` instance from which we
            are extracting the ``Map``.
        property_name (str):
            The category of the map to be extractred (e.g., ``'emline_gflux'``)
            or the full property name including channel
            (``'emline_gflux_ha_6564'``).
        channel (str or None):
            If the ``property`` contains multiple channels, the channel to use,
            e.g., ``ha_6564'. Otherwise, ``None``.

    """

    def __new__(cls, maps, property_name, channel=None, dtype=None, copy=True):

        assert isinstance(maps, marvin.tools.maps.Maps)

        maps = maps
        datamodel = maps._datamodel

        if isinstance(property_name, Property):
            prop = property_name
        else:
            prop = maps._match_properties(property_name, channel=channel)

        assert prop in datamodel.properties, \
            'failed sanity check. Property does not match.'

        channel = prop.channel

        release = maps.release

        if maps.data_origin == 'file':
            value, ivar, mask, header = cls._get_from_file(maps, prop)
        elif maps.data_origin == 'db':
            value, ivar, mask, header = cls._get_from_db(maps, prop)
        elif maps.data_origin == 'api':
            value, ivar, mask, header = cls._get_from_api(maps, prop)

        unit = prop.unit
        value = value * prop.scale

        obj = Quantity(value, unit=unit, dtype=dtype, copy=copy)
        obj = obj.view(cls)
        obj._set_unit(unit)

        obj.property = prop
        obj.channel = channel

        obj.header = header
        obj.scale = 1

        obj.maps = maps
        obj.release = release
        obj._datamodel = datamodel

        obj.ivar = (np.array(ivar) / (prop.scale ** 2)) if ivar is not None else None
        obj.mask = np.array(mask) if mask is not None else None

        return obj

    def __getitem__(self, sl):

        new_obj = super(Map, self).__getitem__(sl)

        if type(new_obj) is not type(self):
            new_obj = self._new_view(new_obj)

        new_obj._set_unit(self.unit)

        new_obj.ivar = self.ivar.__getitem__(sl) if self.ivar is not None else self.ivar
        new_obj.mask = self.mask.__getitem__(sl) if self.mask is not None else self.mask

        return new_obj

<<<<<<< HEAD
    def __array_finalize__(self, obj):

        if obj is None:
            return

        self.property = getattr(obj, 'property', None)
        self.channel = getattr(obj, 'channel', None)
        self.maps = getattr(obj, 'maps', None)
        self.release = getattr(obj, 'release', None)
        self._datamodel = getattr(obj, '_datamodel', None)

        self.ivar = getattr(obj, 'ivar', None)
        self.mask = getattr(obj, 'mask', None)

    @property
    def error(self):
        """The standard deviation of the measurement."""

        if self.ivar is None:
            return None

        np.seterr(divide='ignore')

        return np.sqrt(1. / self.ivar) * self.unit

    @property
    def masked(self):
        """Returns a masked array."""

        assert self.mask is not None, 'mask is None'

        return np.ma.array(self.value, mask=self.mask > 0)
=======
        return ('<Marvin Map (plateifu={0.maps.plateifu!r}, property={0.property_name!r}, '
                'channel={0.channel!r})>'.format(self))
    
    def __deepcopy__(self, memo):
        return Map(maps=copy.deepcopy(self.maps, memo),
                   property_name=copy.deepcopy(self.property_name, memo),
                   channel=copy.deepcopy(self.channel, memo))
>>>>>>> f389699a

    @property
    def snr(self):
        """Returns the signal-to-noise ratio for each spaxel in the map."""

        return np.abs(self.value * np.sqrt(self.ivar))

    @staticmethod
    def _get_from_file(maps, prop):
        """Initialises the Map from a ``Maps`` with ``data_origin='file'``."""

        header = maps.data[prop.name].header

        if prop.idx is not None:
            channel_idx = prop.idx
            value = maps.data[prop.name].data[channel_idx]
            if prop.ivar:
                ivar = maps.data[prop.name + '_ivar'].data[channel_idx]
            if prop.mask:
                mask = maps.data[prop.name + '_mask'].data[channel_idx]
        else:
            value = maps.data[prop.name].data
            if prop.ivar:
                ivar = maps.data[prop.name + '_ivar'].data
            if prop.mask:
                mask = maps.data[prop.name + '_mask'].data

        return value, ivar, mask, header

    @staticmethod
    def _get_from_db(maps, prop):
        """Initialises the Map from a ``Maps`` with ``data_origin='db'``."""

        mdb = marvin.marvindb

        if not mdb.isdbconnected:
            raise marvin.core.exceptions.MarvinError('No db connected')

        if sqlalchemy is None:
            raise marvin.core.exceptions.MarvinError('sqlalchemy required to access the local DB.')

        if version.StrictVersion(maps._dapver) <= version.StrictVersion('1.1.1'):
            table = mdb.dapdb.SpaxelProp
        else:
            table = mdb.dapdb.SpaxelProp5

        fullname_value = prop.db_column()
        value = mdb.session.query(getattr(table, fullname_value)).filter(
            table.file_pk == maps.data.pk).order_by(table.spaxel_index).all()
        value = np.array(value).reshape(maps.shape).T

        if prop.ivar:
            fullname_ivar = prop.db_column(ext='ivar')
            ivar = mdb.session.query(getattr(table, fullname_ivar)).filter(
                table.file_pk == maps.data.pk).order_by(table.spaxel_index).all()
            ivar = np.array(ivar).reshape(maps.shape).T

        if prop.mask:
            fullname_mask = prop.db_column(ext='mask')
            mask = mdb.session.query(getattr(table, fullname_mask)).filter(
                table.file_pk == maps.data.pk).order_by(table.spaxel_index).all()
            mask = np.array(mask).reshape(maps.shape).T

        # Gets the header
        hdus = maps.data.hdus
        header_dict = None
        for hdu in hdus:
            if prop.name.upper() == hdu.extname.name.upper():
                header_dict = hdu.header_to_dict()
                break

        if not header_dict:
            warnings.warn('cannot find the header for property {0}.'
                          .format(prop.name),
                          marvin.core.exceptions.MarvinUserWarning)
        else:
            header = fits.Header(header_dict)

        return value, ivar, mask, header

    @staticmethod
    def _get_from_api(maps, prop):
        """Initialises the Map from a ``Maps`` with ``data_origin='api'``."""

        url = marvin.config.urlmap['api']['getmap']['url']

        url_full = url.format(
            **{'name': maps.plateifu,
               'property_name': prop.name,
               'channel': prop.channel,
               'bintype': maps.bintype.name,
               'template': maps.template.name})

        try:
            response = marvin.api.api.Interaction(url_full,
                                                  params={'release': maps._release})
        except Exception as ee:
            raise marvin.core.exceptions.MarvinError(
                'found a problem when getting the map: {0}'.format(str(ee)))

        data = response.getData()

        if data is None:
            raise marvin.core.exceptions.MarvinError(
                'something went wrong. Error is: {0}'.format(response.results['error']))

        value = np.array(data['value'])
        ivar = np.array(data['ivar']) if data['ivar'] is not None else None
        mask = np.array(data['mask']) if data['mask'] is not None else None
        header = fits.Header(data['header'])

        return value, ivar, mask, header

    def save(self, path, overwrite=False):
        """Pickles the map to a file.

        This method will fail if the map is associated to a Maps loaded
        from the db.

        Parameters:
            path (str):
                The path of the file to which the ``Map`` will be saved.
                Unlike for other Marvin Tools that derive from
                :class:`~marvin.core.core.MarvinToolsClass`, ``path`` is
                mandatory for ``Map`` given that the there is no default
                path for a given map.
            overwrite (bool):
                If True, and the ``path`` already exists, overwrites it.
                Otherwise it will fail.

        Returns:
            path (str):
                The realpath to which the file has been saved.

        """

        # check for file extension
        if not os.path.splitext(path)[1]:
            path = os.path.join(path + '.mpf')

        return marvin.core.marvin_pickle.save(self, path=path, overwrite=overwrite)

    @classmethod
    def restore(cls, path, delete=False):
        """Restores a Map object from a pickled file.

        If ``delete=True``, the pickled file will be removed after it has been
        unplickled. Note that, for map objects instantiated from a Maps object
        with ``data_origin='file'``, the original file must exists and be
        in the same path as when the object was first created.

        """

        return marvin.core.marvin_pickle.restore(path, delete=delete)

    def plot(self, *args, **kwargs):
        """Convenience method that wraps :func:`marvin.utils.plot.map.plot`.

        See :func:`marvin.utils.plot.map.plot` for full documentation.
        """
        return marvin.utils.plot.map.plot(dapmap=self, *args, **kwargs)

    @staticmethod
    def _combine_names(name1, name2, operator):
        name = copy.deepcopy(name1)
        if name1 != name2:
            name = '{0}{1}{2}'.format(name1, operator, name2)
        return name

    @staticmethod
    def _add_ivar(ivar1, ivar2, *args, **kwargs):
        return 1. / ((1. / ivar1 + 1. / ivar2))

    @staticmethod
    def _mul_ivar(ivar1, ivar2, value1, value2, value12):
        with np.errstate(divide='ignore', invalid='ignore'):
            sig1 = 1. / np.sqrt(ivar1)
            sig2 = 1. / np.sqrt(ivar2)
            sig12 = abs(value12) * ((sig1 / abs(value1)) + (sig2 / abs(value2)))
            ivar12 = 1. / sig12**2
        return ivar12

    def _arith(self, map2, op):
        """Do map arithmetic and correctly handle map attributes."""
        ops = {'+': operator.add, '-': operator.sub, '*': operator.mul, '/': operator.truediv}

        map12 = copy.deepcopy(self)
        assert self.shape == map2.shape, 'Cannot do map arithmetic on maps of different shapes.'

        ivar_func = {'+': self._add_ivar, '-': self._add_ivar,
                     '*': self._mul_ivar, '/': self._mul_ivar}

        with np.errstate(divide='ignore', invalid='ignore'):
            map12.value = ops[op](map12.value, map2.value)

        map12.ivar = ivar_func[op](map12.ivar, map2.ivar, self.value, map2.value, map12.value)
        map12.mask &= map2.mask
    
        map12.property_name = self._combine_names(map12.property_name, map2.property_name, op)
        map12.channel = self._combine_names(map12.channel, map2.channel, op)

        if self.unit != map2.unit:
            warnings.warn('Units do not match for map arithmetic.')
        
        return map12
    
    def __add__(self, map2):
        return self._arith(map2, '+')

    def __sub__(self, map2):
        return self._arith(map2, '-')
    
    def __mul__(self, map2):
        return self._arith(map2, '*')
    
    def __div__(self, map2):
        return self._arith(map2, '/')
    
    def __truediv__(self, map2):
        return self.__div__(map2)<|MERGE_RESOLUTION|>--- conflicted
+++ resolved
@@ -130,7 +130,6 @@
 
         return new_obj
 
-<<<<<<< HEAD
     def __array_finalize__(self, obj):
 
         if obj is None:
@@ -163,15 +162,16 @@
         assert self.mask is not None, 'mask is None'
 
         return np.ma.array(self.value, mask=self.mask > 0)
-=======
-        return ('<Marvin Map (plateifu={0.maps.plateifu!r}, property={0.property_name!r}, '
+
+    def __repr__(self):
+
+        return ('<Marvin Map (plateifu={0.maps.plateifu!r}, property={0.property.full()!r}, '
                 'channel={0.channel!r})>'.format(self))
-    
+
     def __deepcopy__(self, memo):
         return Map(maps=copy.deepcopy(self.maps, memo),
-                   property_name=copy.deepcopy(self.property_name, memo),
+                   property_name=copy.deepcopy(self.property.full(), memo),
                    channel=copy.deepcopy(self.channel, memo))
->>>>>>> f389699a
 
     @property
     def snr(self):
@@ -369,26 +369,26 @@
 
         map12.ivar = ivar_func[op](map12.ivar, map2.ivar, self.value, map2.value, map12.value)
         map12.mask &= map2.mask
-    
+
         map12.property_name = self._combine_names(map12.property_name, map2.property_name, op)
         map12.channel = self._combine_names(map12.channel, map2.channel, op)
 
         if self.unit != map2.unit:
             warnings.warn('Units do not match for map arithmetic.')
-        
+
         return map12
-    
+
     def __add__(self, map2):
         return self._arith(map2, '+')
 
     def __sub__(self, map2):
         return self._arith(map2, '-')
-    
+
     def __mul__(self, map2):
         return self._arith(map2, '*')
-    
+
     def __div__(self, map2):
         return self._arith(map2, '/')
-    
+
     def __truediv__(self, map2):
         return self.__div__(map2)