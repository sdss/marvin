--- conflicted
+++ resolved
@@ -99,18 +99,7 @@
         else:
             prop = maps._match_properties(property_name, channel=channel)
 
-<<<<<<< HEAD
         assert prop in datamodel.properties, 'failed sanity check. Property does not match.'
-=======
-        self.maps_property = self.maps.properties[self.property_name]
-
-        if self.maps_property is None:
-            raise marvin.core.exceptions.MarvinError('Invalid property name.')
-
-        if (self.maps_property.channels is not None and
-                self.channel not in self.maps_property.channels):
-            raise marvin.core.exceptions.MarvinError('Invalid channel.')
->>>>>>> f1c3a156
 
         channel = prop.channel
 
@@ -205,7 +194,6 @@
         return np.ma.array(self.value, mask=self.mask > 0)
 
     def __repr__(self):
-<<<<<<< HEAD
 
         return ('<Marvin Map (plateifu={0.maps.plateifu!r}, property={1!r}, '
                 'channel={0.channel!r})>'.format(self, self.property.full()))
@@ -214,36 +202,10 @@
         return Map(maps=copy.deepcopy(self.maps, memo),
                    property_name=copy.deepcopy(self.property.full(), memo),
                    channel=copy.deepcopy(self.channel, memo))
-=======
-        return ('<Marvin Map (plateifu={0.maps.plateifu!r}, property={0.property_name!r}, '
-                'channel={0.channel!r})>'.format(self))
-
-    def __deepcopy__(self, memo):
-        """Make a deep copy of a map."""
-        # OLD
-        # map_ = Map(maps=copy.deepcopy(self.maps, memo),
-        #            property_name=copy.deepcopy(self.property_name, memo),
-        #            channel=copy.deepcopy(self.channel, memo))
-
-        # make an empty Map object
-        if self.property_name not in self.maps.properties:
-            pass  # parse property_name
-        if ((self.channel is not None) and
-            (self.channel is not self.maps.properties[self.property_name].channels)):
-            pass  # parse channel
-        map_ = Map(maps=copy.deepcopy(self.maps, memo),
-                   property_name=self.header['EXTNAME'].lower(),
-                   channel=)
-        map_.property_name = self.property_name
-        map_.channel = self.channel
-        
-        return map_
->>>>>>> f1c3a156
 
     @property
     def snr(self):
         """Return the signal-to-noise ratio for each spaxel in the map."""
-<<<<<<< HEAD
 
         return np.abs(self.value * np.sqrt(self.ivar))
 
@@ -260,30 +222,6 @@
                 ivar = maps.data[prop.name + '_ivar'].data[channel_idx]
             if prop.mask:
                 mask = maps.data[prop.name + '_mask'].data[channel_idx]
-=======
-        return np.abs(self.value * np.sqrt(self.ivar))
-
-    def _load_map_from_file(self):
-        """Initialise the Map from a ``Maps`` with ``data_origin='file'``."""
-        self.header = self.maps.data[self.property_name].header
-
-        if self.channel is not None:
-            channel_idx = self.maps_property.channels.index(self.channel)
-            self.value = self.maps.data[self.property_name].data[channel_idx]
-            if self.maps_property.ivar:
-                self.ivar = self.maps.data[self.property_name + '_ivar'].data[channel_idx]
-            if self.maps_property.mask:
-                self.mask = self.maps.data[self.property_name + '_mask'].data[channel_idx]
-        else:
-            self.value = self.maps.data[self.property_name].data
-            if self.maps_property.ivar:
-                self.ivar = self.maps.data[self.property_name + '_ivar'].data
-            if self.maps_property.mask:
-                self.mask = self.maps.data[self.property_name + '_mask'].data
-
-        if isinstance(self.maps_property.unit, list):
-            self.unit = self.maps_property.unit[channel_idx]
->>>>>>> f1c3a156
         else:
             value = maps.data[prop.name].data
             if prop.ivar:
@@ -293,15 +231,10 @@
 
         return value, ivar, mask, header
 
-<<<<<<< HEAD
     @staticmethod
     def _get_from_db(maps, prop):
         """Initialise the Map from a ``Maps`` with ``data_origin='db'``."""
 
-=======
-    def _load_map_from_db(self):
-        """Initialises the Map from a ``Maps`` with ``data_origin='db'``."""
->>>>>>> f1c3a156
         mdb = marvin.marvindb
 
         if not mdb.isdbconnected:
@@ -348,15 +281,10 @@
 
         return value, ivar, mask, header
 
-<<<<<<< HEAD
     @staticmethod
     def _get_from_api(maps, prop):
         """Initialise the Map from a ``Maps`` with ``data_origin='api'``."""
 
-=======
-    def _load_map_from_api(self):
-        """Initialises the Map from a ``Maps`` with ``data_origin='api'``."""
->>>>>>> f1c3a156
         url = marvin.config.urlmap['api']['getmap']['url']
 
         url_full = url.format(
@@ -424,17 +352,8 @@
         """
         return marvin.core.marvin_pickle.restore(path, delete=delete)
 
-<<<<<<< HEAD
-    # TODO Brett: merge in add_doc wrapper from vdisp branch
-    def plot(self, *args, **kwargs):
-        """Convenience method that wraps :func:`marvin.utils.plot.map.plot`.
-
-        See :func:`marvin.utils.plot.map.plot` for full documentation.
-        """
-=======
     @add_doc(marvin.utils.plot.map.plot.__doc__)
     def plot(self, *args, **kwargs):
->>>>>>> f1c3a156
         return marvin.utils.plot.map.plot(dapmap=self, *args, **kwargs)
 
     @staticmethod
@@ -465,13 +384,7 @@
 
     def _arith(self, map2, op):
         """Do map arithmetic and correctly handle map attributes."""
-<<<<<<< HEAD
-
-=======
-        
-        # TODO Merge headers?.........................................................................
-        
->>>>>>> f1c3a156
+
         ops = {'+': operator.add, '-': operator.sub, '*': operator.mul, '/': operator.truediv}
 
         # map12 = copy.deepcopy(self)
@@ -483,13 +396,6 @@
         with np.errstate(divide='ignore', invalid='ignore'):
             map12_value = ops[op](self.value, map2.value)
 
-<<<<<<< HEAD
-        map12_ivar = ivar_func[op](self.ivar, map2.ivar, self.value, map2.value, self.value)
-        map12_mask = self.mask & map2.mask
-
-        # map12.property_name = self._combine_names(map12.property_name, map2.property_name, op)
-        # map12.channel = self._combine_names(map12.channel, map2.channel, op)
-=======
         map12.ivar = map12.ivar if map12.ivar is not None else np.zeros(map12.shape)
         map2.ivar = map2.ivar if map2.ivar is not None else np.zeros(map2.shape)
         map12.ivar = ivar_func[op](map12.ivar, map2.ivar, self.value, map2.value, map12.value)
@@ -500,26 +406,21 @@
 
         map12.property_name = self._combine_names(map12.property_name, map2.property_name, op)
         map12.channel = self._combine_names(map12.channel, map2.channel, op)
->>>>>>> f1c3a156
 
         if self.unit != map2.unit:
             warnings.warn('Units do not match for map arithmetic.')
 
-<<<<<<< HEAD
         if op in ['*', '/']:
             map12_unit = ops[op](self.unit, map2.unit)
         else:
             map12_unit = self.unit
 
-        return CompositeMap(value=map12_value, unit=map12_unit, ivar=map12_ivar,
-                            mask=map12_mask, copy=True)
-=======
         # TODO test this!
         if self.release != map2.release:
             warnings.warn('Releases do not match in map arithmetic.')
 
-        return map12
->>>>>>> f1c3a156
+        return CompositeMap(value=map12_value, unit=map12_unit, ivar=map12_ivar,
+                            mask=map12_mask, copy=True)
 
     def __add__(self, map2):
         """Add two maps."""
@@ -538,20 +439,6 @@
         return self._arith(map2, '/')
 
     def __truediv__(self, map2):
-<<<<<<< HEAD
-        return self.__div__(map2)
-
-
-class CompositeMap(Map):
-    """Creates a Map which is a composite of two maps."""
-
-    def __repr__(self):
-
-        return ('<Marvin CompositeMap>')
-    
-    # TODO create a more general class that also encompasses modified maps
-    # e.g., a map raised to a power or multiplied by a scalar
-=======
         """Divide two maps."""
         return self.__div__(map2)
 
@@ -600,4 +487,14 @@
         map_corr.ivar = np.zeros(map_corr.value.shape)
 
         return (self**2 - map_corr**2)**0.5
->>>>>>> f1c3a156
+
+
+class CompositeMap(Map):
+    """Creates a Map which is a composite of two maps."""
+
+    def __repr__(self):
+
+        return ('<Marvin CompositeMap>')
+    
+    # TODO create a more general class that also encompasses modified maps
+    # e.g., a map raised to a power or multiplied by a scalar