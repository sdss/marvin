--- conflicted
+++ resolved
@@ -5,13 +5,8 @@
 #
 # @Author: Brian Cherinka
 # @Date:   2018-08-04 20:09:38
-<<<<<<< HEAD
-# @Last modified by:   andrews
-# @Last modified time: 2018-10-16 10:10:80
-=======
 # @Last modified by:   Brian Cherinka
-# @Last Modified time: 2018-10-17 14:07:33
->>>>>>> fb2b55c6
+# @Last Modified time: 2018-10-18 14:54:59
 
 from __future__ import print_function, division, absolute_import, unicode_literals
 
