--- conflicted
+++ resolved
@@ -800,13 +800,8 @@
             # clear the session
             self.session.close()
 
-<<<<<<< HEAD
-            # create the Marvin Results
-            final = Results(results=res, query=self.query, count=count, mode=self.mode,
-=======
             # pass the results into Marvin Results
             final = Results(results=res, query=query, count=count, mode=self.mode,
->>>>>>> 52705dbe
                             returntype=self.returntype, queryobj=self, totalcount=self.totalcount,
                             chunk=self.limit, runtime=self.runtime, start=start, end=end)
 
