# !usr/bin/env python
# -*- coding: utf-8 -*-
#
# Licensed under a 3-clause BSD license.
#
# @Author: Brian Cherinka
# @Date:   2018-08-04 20:09:38
<<<<<<< HEAD
# @Last modified by:   Brian Cherinka
# @Last Modified time: 2018-10-18 14:54:59
=======
# @Last modified by:   andrews
# @Last modified time: 2018-11-22 13:11:86
>>>>>>> 3c83987f

from __future__ import print_function, division, absolute_import, unicode_literals

import os
import re
import warnings
import datetime
from collections import Counter, defaultdict
from functools import wraps
from operator import eq, ge, gt, le, lt, ne

import numpy as np
import six
from marvin import config, log
from marvin.api.api import Interaction
from marvin.core import marvin_pickle
from marvin.core.exceptions import MarvinError, MarvinUserWarning
from marvin.tools.results import Results, remote_mode_only
from marvin.utils.general import temp_setattr
from marvin.utils.datamodel.query import datamodel
from marvin.utils.datamodel.query.base import query_params

if config.db:
    from marvin import marvindb
    from marvin.utils.general.structs import string_folding_wrapper
    from sqlalchemy import bindparam, func, and_
    from sqlalchemy.dialects import postgresql
    from sqlalchemy.orm import aliased
    from sqlalchemy.sql.expression import desc
    from sqlalchemy_boolean_search import (BooleanSearchException, parse_boolean_search)

try:
    import cPickle as pickle
except:
    import pickle


__all__ = ['Query', 'doQuery']

opdict = {'<=': le, '>=': ge, '>': gt, '<': lt, '!=': ne, '=': eq, '==': eq}


def doQuery(**kwargs):
    """Convenience function for building a Query and retrieving the Results.

    Parameters:
        N/A:
            See the :class:`~marvin.tools.query.Query` class for a list
            of inputs.

    Returns:
        query, results:
            A tuple containing the built
            :class:`~marvin.tools.query.Query` instance, and the
            :class:`~marvin.tools.results.Results` instance.
    """
    start = kwargs.pop('start', None)
    end = kwargs.pop('end', None)
    query_type = kwargs.pop('query_type', None)
    q = Query(**kwargs)
    try:
        res = q.run(start=start, end=end, query_type=query_type)
    except TypeError as e:
        warnings.warn('Cannot run, query object is None: {0}.'.format(e), MarvinUserWarning)
        res = None

    return q, res


def update_config(f):
    """Decorator that updates query object with new config drpver and dapver versions."""

    @wraps(f)
    def wrapper(self, *args, **kwargs):
        if self.query and self.data_origin == 'db':
            self.query = self.query.params({'drpver': self._drpver, 'dapver': self._dapver})
        return f(self, *args, **kwargs)
    return wrapper


def tree():
    return defaultdict(tree)


class Query(object):
    ''' A class to perform queries on the MaNGA dataset.

    This class is the main way of performing a query.  A query works by minimally
    specifying a string filter a string filter condition in a natural language SQL format,
    as well as, a list of desired parameters to return.

    Query will use a local database if it finds on.  Otherwise a remote query uses
    the API to run a query on the Utah Server and return the results.

    The Query returns a list of tupled parameters and passed them into the
    Marvin Results object.  The parameters are a combination of user-defined
    return parameters, parameters used in the filter condition, and a set of pre-defined
    default parameters.  The object plateifu or mangaid is always returned by default.
    For queries involving DAP properties, the bintype, template, and spaxel x and y are
    also returned by default.

    Parameters:
        search_filter (str):
            A (natural language) string containing the filter conditions
            in the query.
        return_params (list):
            A list of string parameter names desired to be returned in the query
        return_type ({'cube', 'spaxel', 'maps', 'rss', and 'modelcube'}):
            The requested Marvin Tool object that the results are converted into.
        targets (list):
            A list of manga_target flags to filter on
        quality (list):
            A list of quality flags to filter on
        mode ({'local', 'remote', 'auto'}):
            The load mode to use. See :doc:`Mode secision tree</mode_decision>`.
        return_all (bool):
            If True, attempts to return the entire set of results. Default is False.
        default_params (list):
            Optionally specify additional parameters as defaults
        sort (str):
            The parameter name to sort the query on
        order ({'asc', 'desc'}):
            The sort order.  Can be either ascending or descending.
        limit (int):
            The number limit on the number of returned results
        count_threshold (int):
            The threshold number to begin paginating results.  Default is 1000.
        nexus (str):
            The name of the database table to use as the nexus point for building
            the join table tree.  Can only be set in local mode.
        caching (bool):
            If True, turns on the dogpile memcache caching of results. Default is True.
        verbose (bool):
            If True, turns on verbosity.

    '''

    def __init__(self, search_filter=None, return_params=None, return_type=None, targets=None,
                 quality=None, mode=None, return_all=False, default_params=None, nexus='cube',
                 sort='mangaid', order='asc', caching=True, limit=100, count_threshold=1000,
                 verbose=False, release=None):

        # basic parameters
        self.release = release or config.release
        self._drpver, self._dapver = config.lookUpVersions(release=self.release)
        self.mode = mode if mode is not None else config.mode
        self.data_origin = None

        # main parameters
        self.search_filter = search_filter
        self.return_params = return_params
        self.return_type = return_type
        self.default_params = default_params
        self.targets = targets
        self.quality = quality
        self.filter_params = {}
        self.params = []
        self._nexus = nexus
        self._results = None
        self.datamodel = datamodel[self.release]

        # optional parameters
        self.return_all = return_all
        self.sort = sort
        self.order = order
        self._caching = caching
        self.count_threshold = count_threshold
        self.limit = limit
        self.verbose = verbose

        # add db specific parameters
        if config.db:
            self._marvinform = self.datamodel._marvinform
            self.session = marvindb.session
            self._modelgraph = marvindb.modelgraph

        # timings
        self._run_time = None
        self._final_time = None

        # define the Query MMA
        self._set_mma()

        # initialize a query
        if self.data_origin == 'file':
            raise MarvinError('Cannot currently query a file')
        elif self.data_origin == 'db':
            self._init_local_query()
        elif self.data_origin == 'api':
            self._init_remote_query()

    def __repr__(self):
        return ('Marvin Query(filter={0}, mode={1}, data_origin={2})'
                .format(repr(self.search_filter), repr(self.mode), repr(self.data_origin)))

    @property
    def nexus(self):
        return self._nexus

    @nexus.setter
    def nexus(self, value):
        if not self.data_origin == 'db':
            raise MarvinError('Can only set nexus point with a local db origin')
        self._nexus = value

    def _set_mma(self):
        ''' Sets up the Query MMA system '''

        if self.mode == 'local':
            self._do_local()
        if self.mode == 'remote':
            self._do_remote()
        if self.mode == 'auto':
            try:
                self._do_local()
            except MarvinError as e:
                log.debug('local mode failed. Trying remote now.')
                self._do_remote()

        # Sanity check to make sure data_origin has been properly set.
        assert self.data_origin in ['file', 'db', 'api'], 'data_origin is not properly set.'

    def _do_local(self):
        ''' Sets up to perform queries locally. '''

        if not config.db:
            warnings.warn('No local database found. Cannot perform queries.', MarvinUserWarning)
            raise MarvinError('No local database found.  Query cannot be run in local mode')
        else:
            self.mode = 'local'
            self.data_origin = 'db'

    def _do_remote(self):
        ''' Sets up to perform queries remotely. '''

        if not config.urlmap:
            raise MarvinError('No URL Map found.  Cannot make remote query calls!')
        else:
            self.mode = 'remote'
            self.data_origin = 'api'

    def _init_local_query(self):
        ''' Initialize a local database query '''

        # set default parameters
        self._set_defaultparams()

        # get user-defined input parameters
        self._set_return_params()

        # setup the search filter
        self._set_filter()

        # build the query
        self._build_query()

    def _init_remote_query(self):
        ''' Initialize a remote API query '''

        # set up the parameters
        returns = ','.join(self.return_params) if self.return_params else None
        defaults = ','.join(self.default_params) if self.default_params else None
        targets = ','.join(self.targets) if self.targets else None
        quality = ','.join(self.quality) if self.quality else None

        self._remote_params = {'searchfilter': self.search_filter,
                               'returnparams': returns,
                               'returntype': self.return_type,
                               'defaults': defaults,
                               'targets': targets,
                               'quality': quality,
                               'release': self.release,
                               'sort': self.sort,
                               'order': self.order,
                               'limit': self.limit,
                               'return_all': self.return_all,
                               'caching': self._caching}

    def run(self, start=None, end=None, query_type=None):
        ''' Runs a Query

        Runs a query either locally or remotely.

        Parameters:
            start (int):
                A starting index when slicing the query
            end (int):
                An ending index when slicing the query
            query_type (str):
                The type of SQLAlchemy to submit. Can be "raw", "core", "orm"

        Returns:
            An instance of the :class:`~marvin.tools.query.results.Results`
            class containing the results of your Query.

        Example:
            >>> # filter of "NSA redshift less than 0.1 and stellar mass > 1.e10"
            >>> searchfilter = 'nsa.z < 0.1 and nsa.elpetro_mass > 1.e10'
            >>> returnparams = ['cube.ra', 'cube.dec']
            >>> q = Query(search_filter=searchfilter, return_params=returnparams)
            >>> results = q.run()

        '''

        if self.data_origin == 'api':
            results = self._run_remote(start=start, end=end, query_type=query_type)
        elif self.data_origin == 'db':
            results = self._run_local(start=start, end=end, query_type=query_type)

        return results

    def _run_remote(self, start=None, end=None, query_type=None):
        ''' Run a remote Query

        Runs a query remotely.  Creates a dictionary of all input parameters and
        performs the appropriate API call.  On return, converts the JSON results
        into a Marvin Results object.

        Parameters:
            start (int):
                A starting index when slicing the query
            end (int):
                An ending index when slicing the query
            query_type (str):
                The type of SQLAlchemy to submit. Can be "raw", "core", "orm"

        Returns:
            An instance of the :class:`~marvin.tools.query.results.Results`
            class containing the results of your Query.

        '''

        if self.return_all:
            warnings.warn('Warning: Attempting to return all results. This may take a while or crash.')

        # Get the query route
        url = config.urlmap['api']['querycubes']['url']

        # Update the remote params
        self._remote_params.update({'start': start, 'end': end, 'query_type': query_type})

        # set the start time of query
        starttime = datetime.datetime.now()

        # Request the query
        try:
            ii = Interaction(route=url, params=self._remote_params, stream=True, datastream=self.return_all)
        except Exception as e:
            raise MarvinError('API Query call failed: {0}'.format(e))
        else:
            # retrive and set some parameters
            remotes = self._get_remote_parameters(ii)
            remotes.update({'start': start, 'end': end})

        # do results stuff here
        if self.return_all:
            msg = 'Returning all {0} results'.format(remotes['totalcount'])
        else:
            msg = 'Only returning the first {0} results.'.format(remotes['count'])

        if self.verbose:
            print('Results contain of a total of {0}. {1}'.format(remotes['totalcount'], msg))

        # get Marvin Results
        final = Results(**remotes)

        # get the final time
        posttime = datetime.datetime.now()
        self._final_time = (posttime - starttime)

        return final

    def _get_remote_parameters(self, interaction):
        ''' Retrieve or set parameters needed

        Parameters:
            interaction (object):
                The Marvin Interaction response object

        Returns:
            A dict of parameters needed to pass into Marvin Results

        '''

        results = interaction.results
        response_time = interaction.response_time
        assert isinstance(results, dict), 'Interaction results must be a dictionary'

        # get some parameters
        data = interaction.getData()
        params = results.get('params', None)
        query = results.get('query', self.search_filter)
        count = results.get('count', None)
        chunk = results.get('chunk', self.limit)
        totalcount = results.get('totalcount', None)
        runtime = results.get('runtime', None)

        # set some parameters when only data is available
        if len(results) == 1 and 'data' in results:
            # check first data row
            row = data[0]
            isstr = any([isinstance(i, six.string_types) for i in row])
            data = data[1:] if isstr else data
            # compute additional info
            params = row if isstr else []
            totalcount = len(data)
            count = totalcount
            chunk = self.limit
            runtime = response_time

        self.query = query
        self.params = params
        remotes = dict(response_time=response_time, params=params, query=query, results=data,
                       totalcount=totalcount, count=count, runtime=runtime, chunk=int(chunk),
                       mode=self.mode, queryobj=self)

        return remotes

    def _run_local(self, start=None, end=None, query_type=None):
        ''' Run a local database Query

        Parameters:
            start (int):
                A starting index when slicing the query
            end (int):
                An ending index when slicing the query
            query_type (str):
                The type of SQLAlchemy to submit. Can be "raw", "core", "orm"

        Returns:
            An instance of the :class:`~marvin.tools.query.results.Results`
            class containing the results of your Query.

        '''

        # Check for adding a sort
        self._sort_query()

        # Check to add the cache
        if self._caching:
            from marvin.core.caching_query import FromCache
            self.query = self.query.options(FromCache("default")).\
                options(*marvindb.cache_bits)

        # turn on streaming of results
        self.query = self.query.execution_options(stream_results=True)

        # set the start time of query
        starttime = datetime.datetime.now()

        # check for query and get count
        totalcount = self._get_query_count()

        # slice the query
        query = self._slice_query(start=start, end=end, totalcount=totalcount)

        # run the query and get the results
        results = self._get_results(query, query_type=query_type, totalcount=totalcount)

        # get the runtime
        endtime = datetime.datetime.now()
        self._run_time = (endtime - starttime)

        # clear the session
        self.session.close()

        # convert to Marvin Results
        final = Results(results=results, query=query, count=self._count, mode=self.mode,
                        returntype=self.return_type, queryobj=self, totalcount=totalcount,
                        chunk=self.limit, runtime=self._run_time, start=self._start, end=self._end)

        # get the final time
        posttime = datetime.datetime.now()
        self._final_time = (posttime - starttime)

        return final

    def _sort_query(self):
        ''' Sort the SQLA query object by a given parameter '''

        if not isinstance(self.sort, type(None)):
            # set the sort variable ModelClass parameter
            if '.' in self.sort:
                param = self.datamodel.parameters[str(self.sort)].full
            else:
                param = self.datamodel.parameters.get_full_from_remote(self.sort)
            sortparam = self._marvinform._param_form_lookup.mapToColumn(param)

            # check if sort param actually in the parameter list
            if sortparam.class_ not in self._modellist:
                return

            # If order is specified, then do the sort
            if self.order:
                assert self.order in ['asc', 'desc'], 'Sort order parameter must be either "asc" or "desc"'

                # Check if order by already applied
                if 'ORDER' in str(self.query.statement):
                    self.query = self.query.order_by(None)
                # Do the sorting
                if 'desc' in self.order:
                    self.query = self.query.order_by(desc(sortparam))
                else:
                    self.query = self.query.order_by(sortparam)

    def _get_query_count(self):
        ''' Get the SQL query count of rows

        First checks the query history table to look up if this query has
        already been run and a count produced.

        Returns:
            The total count of rows for the query

        '''

        totalcount = None
        if marvindb.isdbconnected:
            qm = self._check_history(check_only=True)
            totalcount = qm.count if qm else None

        # run count if it doesn't exist
        if totalcount is None:
            totalcount = self.query.count()

        return totalcount

    def _check_history(self, check_only=None, totalcount=None):
        ''' Check the query against the query history schema

        Looks up the current query in the query table of
        the history schema and if found, returns the SQLA object

        Parameters:
            check_only (bool):
                If True, only checks the history schema but does not write to it
            totalcount (int):
                The total count of rows to add, when adding a new query to the table

        Returns:
            The SQLAlchemy row from the query table of the history schema

        '''

        sqlcol = self._marvinform._param_form_lookup.mapToColumn('sql')
        stringfilter = self.search_filter.strip().replace(' ', '') if self.search_filter else ''
        rawsql = self.show().strip()
        returns = ','.join(self.return_params) if self.return_params else ''
        qm = self.session.query(sqlcol.class_).\
            filter(sqlcol == rawsql, sqlcol.class_.release == self.release).one_or_none()

        if check_only:
            return qm

        with self.session.begin():
            if not qm:
                qm = sqlcol.class_(searchfilter=stringfilter, n_run=1, release=self.release,
                                   count=totalcount, sql=rawsql, return_params=returns)
                self.session.add(qm)
            else:
                qm.n_run += 1

        return qm

    def _slice_query(self, start=None, end=None, totalcount=None):
        ''' Slice the SQLA query object

        Parameters:
            start (int):
                A starting index when slicing the query
            end (int):
                An ending index when slicing the query
            totalcount (int):
                The total count of rows of the query

        Returns:
            A new SQLA query object that has been sliced

        '''

        # get the new count if start and end exist
        if start and end:
            count = (end - start)
        else:
            count = totalcount

        # # run the query
        # res = self.query.slice(start, end).all()
        # count = len(res)
        # self.totalcount = count if not self.totalcount else self.totalcount

        # check history
        if marvindb.isdbconnected:
            __ = self._check_history(totalcount=totalcount)

        if count > self.count_threshold and self.return_all is False:
            # res = res[0:self.limit]
            start = 0
            end = self.limit
            count = (end - start)
            warnings.warn('Results contain more than {0} entries.  '
                          'Only returning first {1}'.format(self.count_threshold, self.limit), MarvinUserWarning)
        elif self.return_all is True:
            warnings.warn('Warning: Attempting to return all results. This may take a long time or crash.', MarvinUserWarning)
            start = None
            end = None
        elif start and end:
            warnings.warn('Getting subset of data {0} to {1}'.format(start, end), MarvinUserWarning)

        # slice the query
        query = self.query.slice(start, end)

        # set updated start, end, count, and total
        self._start = start
        self._end = end
        self._count = count
        self._total = totalcount

        return query

    def _get_results(self, query, query_type=None, totalcount=None):
        ''' Get the raw results of the query

        Runs the SQLAlchemy query.  query_type will determine how the query is run.
        "raw" means the query is run using the psycopg2 cursor object. "core" means
        the query is run using the SQLA connection object.  The "raw" and "core" methods
        will submit the raw sql string and retrieve the results in chunks using `fetchall`.
        orm" means the query is running using the SQLA query object.  This uses yield_per
        to generate the results in chunk.  It also folds similar strings together.

        Parameters:
            query (object):
                The current SQLA query object
            query_type (str):
                The type of SQLAlchemy to submit. Can be "raw", "core", "orm". Default is raw.
            totalcount (int):
                The total count of rows of the query

        Returns:
            A list of tupled results

        '''

        if query_type:
            assert query_type in ['raw', 'core', 'orm'], 'Query Type can only be raw, core, or orm.'
        else:
            query_type = 'raw'

        # run the query
        if query_type == 'raw':
            # use the db api cursor
            sql = str(self._get_sql(query))
            conn = marvindb.db.engine.raw_connection()
            cursor = conn.cursor('query_cursor')
            cursor.execute(sql)
            res = self._fetch_data(cursor)
            conn.close()
        elif query_type == 'core':
            # use the core connection
            sql = str(self._get_sql(query))
            with marvindb.db.engine.connect() as conn:
                results = conn.execution_options(stream_results=True).execute(sql)
                res = self._fetch_data(results)
        elif query_type == 'orm':
            # use the orm query
            yield_num = int(10**(np.floor(np.log10(totalcount))))
            results = string_folding_wrapper(query.yield_per(yield_num), keys=self.params)
            res = list(results)

        return res

    def _fetch_data(self, obj, n_rows=100000):
        ''' Fetch query results using fetchall or fetchmany

        Parameters:
            obj (object):
                SQLAlchemy connection object or Pyscopg2 cursor object
            n_rows (int):
                The number of rows to fetch at a time

        Returns:
            A list of results from a query

        '''

        res = []

        if not self.return_all:
            res = obj.fetchall()
        else:
            while True:
                rows = obj.fetchmany(n_rows)
                if rows:
                    res.extend(rows)
                else:
                    break
        return res

    @staticmethod
    def _get_sql(query):
        ''' Get the sql for a given query

        Parameters:
            query (object):
                An SQLAlchemy Query object

        Returns:
            A raw sql string
        '''

        return query.statement.compile(dialect=postgresql.dialect(), compile_kwargs={'literal_binds': True})

    def show(self, prop='query'):
        ''' Prints into the console

        Displays the query to the console with parameter variables plugged in.
        Works only in local mode.  Input prop can be one of query, joins, or filter.

        Allowed Values for Prop:
            - query: displays the entire query (default if nothing specified)
            - joins: displays the tables that have been joined in the query
            - filter: displays only the filter used on the query

        Parameters:
            prop (str):
                The type of info to print.  Can be 'query', 'joins', or 'filter'.

        Returns:
            The SQL string

        '''

        assert prop in [None, 'query', 'joins', 'filter'], 'Input must be query, joins, or filter'

        if self.data_origin == 'db':
            if not prop or prop == 'query':
                sql = self._get_sql(self.query)
            elif prop == 'joins':
                sql = self._joins
            elif prop == 'filter':
                if hasattr(self.query, 'whereclause'):
                    sql = self.query.whereclause.compile(dialect=postgresql.dialect(), compile_kwargs={'literal_binds': True})
                else:
                    sql = 'cannot extract filter from where clause'
            else:
                sql = self.__getattribute__(prop)

            return str(sql)
        elif self.data_origin == 'api':
            sql = self.search_filter
            return sql

    @classmethod
    def get_available_params(cls, paramdisplay='best', release=None):
        ''' Retrieve the available parameters to query on

        Retrieves a list of the available query parameters. Can either
        retrieve a list of all the parameters or only the vetted parameters.

        Parameters:
            paramdisplay (str {all|best}):
                String indicating to grab either all or just the vetted parameters.
                Default is to only return 'best', i.e. vetted parameters

        Returns:
            A list of all of the available queryable parameters
        '''
        assert paramdisplay in ['all', 'best'], 'paramdisplay can only be either "all" or "best"!'

        release = release or config.release
        if paramdisplay == 'all':
            if release not in datamodel:
                raise MarvinError('release {0} not found in query datamodel'.format(release))
            qparams = datamodel[release].groups.list_params('full')
        elif paramdisplay == 'best':
            qparams = query_params
        return qparams

    @remote_mode_only
    def save(self, path=None, overwrite=False):
        ''' Save the query as a pickle object

        Parameters:
            path (str):
                Filepath and name of the pickled object
            overwrite (bool):
                Set this to overwrite an existing pickled file

        Returns:
            path (str):
                The filepath and name of the pickled object

        '''

        sf = self.search_filter.replace(' ', '') if self.search_filter else 'anon'
        # set the path
        if not path:
            path = os.path.expanduser('~/marvin_query_{0}.mpf'.format(sf))

        # check for file extension
        if not os.path.splitext(path)[1]:
            path = os.path.join(path + '.mpf')

        path = os.path.realpath(path)

        if os.path.isdir(path):
            raise MarvinError('path must be a full route, including the filename.')

        if os.path.exists(path) and not overwrite:
            warnings.warn('file already exists. Not overwriting.', MarvinUserWarning)
            return

        dirname = os.path.dirname(path)
        if not os.path.exists(dirname):
            os.makedirs(dirname)

        # set bad pickled attributes to None
        attrs = ['session', 'datamodel', '_marvinform', '_modelgraph']

        # pickle the query
        try:
            with temp_setattr(self, attrs, None):
                pickle.dump(self, open(path, 'wb'), protocol=-1)
        except Exception as ee:
            if os.path.exists(path):
                os.remove(path)
            raise MarvinError('Error found while pickling: {0}'.format(str(ee)))

        return path

    @classmethod
    def restore(cls, path, delete=False):
        ''' Restore a pickled object

        Parameters:
            path (str):
                The filename and path to the pickled object

            delete (bool):
                Turn this on to delete the pickled fil upon restore

        Returns:
            Query (instance):
                The instantiated Marvin Query class
        '''
        obj = marvin_pickle.restore(path, delete=delete)
        obj._modelgraph = marvindb.modelgraph
        obj.session = marvindb.session
        obj.datamodel = datamodel[obj.release]
        obj.marvinform = obj.datamodel._marvinform
        return obj

    def update_return_params(self, params):
        ''' Update the list of return parameters '''

    #
    # This section describes the methods that run for local database queries
    #
    def _set_defaultparams(self):
        ''' Set the default parameters

        Loads any default parameters set.  Will also include appropriate
        defaults when specifying an object return type

        Default Parameters for Objects:
            - Cubes/RSS - plateifu/mangaid
            - Maps/ModelCube - plateifu/mangaid, bintype, template
            - Spaxel - plateifu/mangaid, x, y, bintype, template

        '''

        if self.return_type:
            assert self.return_type in ['cube', 'spaxel', 'maps', 'rss',
                                        'modelcube'], ('Query return_type must be either cube, spaxel, '
                                                       'maps, modelcube, rss')

        # set some initial defaults
        assert isinstance(self.default_params, (list, type(None))), 'default_params must be a list'
        defaults = self.default_params or (['cube.mangaid', 'cube.plateifu'] if self.nexus == 'cube' else [])

        extras = []
        if self.return_type == 'cube':
            extras = ['cube.mangaid', 'cube.plateifu']
        elif self.return_type == 'spaxel':
            pass
        elif self.return_type == 'modelcube':
            extras = ['bintype.name', 'template.name']
        elif self.return_type == 'rss':
            pass
        elif self.return_type == 'maps':
            extras = ['bintype.name', 'template.name']

        defaults.extend([e for e in extras if e not in defaults])
        self.default_params = defaults

        # add the defaults to the main set of parameters
        self.params.extend(self.default_params)

    def _set_return_params(self):
        ''' Set the return parameters '''

        # set the initial returns list
        returns = self.return_params or []
        returns = [returns] if not isinstance(returns, list) else returns

        # look up shortcut names for the return parameters
        full_returnparams = [self._marvinform._param_form_lookup._nameShortcuts[rp]
                             if rp in self._marvinform._param_form_lookup._nameShortcuts else rp
                             for rp in returns]

        self.return_params = full_returnparams

        # remove any return parameters that aren't already in the list of params
        use_only = self._filter_duplicates(full_returnparams)

        # add the return parameters to the main set of parameters
        self.params.extend(use_only)

    def _set_filter(self):
        ''' Set up the search filter '''

        # do nothing if nothing
        if not self.search_filter:
            return

        # check and parse the SQL string
        self._parse_sql_string()

    def _parse_sql_string(self):
        ''' Parse the SQL string '''

        # if params is a string, then parse and filter
        if not isinstance(self.search_filter, six.string_types):
            raise MarvinError('Input parameters must be a natural language string!')
        else:
            self._check_shortcuts_in_filter()
            try:
                parsed = parse_boolean_search(self.search_filter)
            except BooleanSearchException as e:
                raise MarvinError('Your boolean expression contained a syntax error: {0}'.format(e))

        # update the parameters dictionary
        self._check_parsed(parsed)
        self.filter_params.update(parsed.params)
        # remove keys that are already in the list of params
        filterkeys = self._filter_duplicates(parsed.uniqueparams)
        self.params.extend(filterkeys)

    def _check_shortcuts_in_filter(self):
        ''' Check for shortcuts in string filter and replace them '''

        # find all named parameters in the filter
        keys = re.findall('(?<!\d)[a-z\._]+\d*', self.search_filter)
        # remove the boolean operators
        keys = [i for i in keys if i not in ['and', 'or', 'not']]
        # look up real names of all keys
        real_names = {k: self._marvinform._param_form_lookup.get_real_name(k) for k in keys}

        # replace the shortcut names with real ones
        sf = self.search_filter
        for key, value in real_names.items():
            if key in sf:
                sf = sf.replace(key, value)
        self.search_filter = sf

    def _check_parsed(self, parsed):
        ''' Check the boolean parsed object

            check for function conditions vs normal.  This should be moved
            into SQLalchemy Boolean Search
        '''

        # Triggers for only one filter and it is a function condition
        if hasattr(parsed, 'fxn_name'):
            parsed.functions = [parsed]

        self._parsed = parsed

    def _filter_duplicates(self, columns, use_params='all'):
        ''' Filter out parameter duplicates

        Parameters:
            columns (list):
                A list of parameter names to check for duplicates in
            use_params (str):
                Indicates which parameter set to check the input columns against.
                Choices are "all" (default), "default", "return", "or filter".
                "all" uses self.params

        Returns:
            A list of new parameter names to add without existing duplicates
        '''

        assert use_params in ['all', 'default', 'return', 'filter'], (
            'Can only be "all", "default", "return", or "filter"')

        # get the params attribute
        if use_params == 'all':
            param_name = 'params'
        else:
            param_name = '{0}_params'.format(use_params)
        params = self.__getattribute__(param_name)

        # perform the check
        use_only = []
        for col in columns:
            # get the shortcut name
            shortcol = self._marvinform._param_form_lookup.get_shortcut_name(col)
            # if column or short name is already in list of params, add it
            if col not in params and shortcol not in params:
                # don't use the real column name for spaxelprop
                key = shortcol if 'spaxelprop' in col else col
                use_only.append(key)

        return use_only


    def _check_for(self, parameters, schema=None, tables=None, only=None):
        ''' Check if a schema or test of tables names are in the provided parameters

        Checks a list of parameters to see if any schema or table names are present

        Parameters:
            parameters (list)
                List of string parameters names to use in check
            schema (str):
                Schema name to check for in parameter list
            tables (list):
                List of table names to check for in parameter list
            only (bool):
                If True, checks if all parameters match the schema/table name conditions

        Returns:
            True if any/all of the parameters match the schema or tables

        '''

        # function to check if all or any parameters meet conditions
        fxn = all if only else any

        fparams = self._marvinform._param_form_lookup.mapToColumn(parameters)
        fparams = [fparams] if not isinstance(fparams, list) else fparams
        if schema and not tables:
            inschema = [schema in c.class_.__table__.schema for c in fparams]
            return True if fxn(inschema) else False
        if tables:
            schema_cond = schema if schema else ''
            tables = [tables] if not isinstance(tables, list) else tables
            # convert to full names
            tables = [self._marvinform._param_form_lookup._tableShortcuts.get(t, t) for t in tables]
            # get the parameter table names
            param_tables = [c.class_.__table__.name for c in fparams
                            if schema_cond in c.class_.__table__.schema]
            if only:
                diff = set(param_tables) ^ set(tables)
                return diff == set()
            else:
                intables = sum([[t in c for c in param_tables] for t in tables], [])
                return True if fxn(intables) else False

    def _build_query(self):
        ''' Build the query '''

        # create SQLA query parameters
        self._set_query_parameters()

        # create base SQLA object
        self._create_base_query()

        # join tables
        self._join_tables()

        # add condition
        self._add_condition()

        # add PipelineInfo
        self._add_pipeline()

        # check if the query filter is functional
        self._run_functional_queries()

        # check if the query parameters are against the DAP
        if self._check_for(self.params, schema='dapdb'):

            # Checks if the only table queried from dapdb is dapall. In that
            # case we allow the query.
            # checking for dapall, bintype, template since we have default parameters now
            all_dapall = self._check_for(self.params, schema='dapdb',
                                         tables=['dapall', 'bintype', 'template'], only=True)

            if not all_dapall and not config._allow_DAP_queries:
                raise NotImplementedError(
                    'DAP spaxel queries are disabled in this version. '
                    'We plan to reintroduce this feature in the future.')

            self._check_dapall_query()

    def _set_query_parameters(self):
        ''' Creates a list of database ModelClasses from a list of parameter names '''

        # adjust the default parameters for any necessary DAP
        self._add_default_params(['spaxelprop.x', 'spaxelprop.y', 'bintype.name', 'template.name'],
                                 tables=['spaxelprop', 'modelspaxel'])

        # adjust the default parameters for any necessary DAP
        self._add_default_params(['bintype.name', 'template.name'], tables=['dapall'])

        # adjust the default parameters for any necessary DAP
        self._add_default_params(['obsinfo.expnum', 'obsinfo.mgdpos'], tables=['obsinfo'])

        # final check to remove duplicates
        parset = set()
        psadd = parset.add
        self.params = [item for item in self.params if not (item in parset or psadd(item))]

        # create the list of parameter attributes
        queryparams = self._marvinform._param_form_lookup.mapToColumn(self.params)
        if not isinstance(queryparams, list):
            queryparams = [queryparams]

        # create a list of key names maintaining the column order
        self._query_params = [item for item in queryparams if item in set(queryparams)]
        self._query_params_order = [q.key for q in self._query_params]

    def _add_default_params(self, columns, tables=None):
        ''' Add new default parameters into the query

        Parameters:
            columns (list):
                A list of column names to add
            tables (list):
                A list of table names to check exists within the query
        '''

        # adjust the default parameters for any necessary columns
        if self._check_for(self.params, tables=tables):
            # remove any columns that are also defaults
            use_only = [c for c in columns if c not in self.default_params]
            self.default_params.extend(use_only)
            self.params.extend(use_only)

    def _create_base_query(self):
        ''' Create the base query session object.  Passes in a list of parameters defined in
            returnparams, filterparams, and defaultparams
        '''
        labeledqps = [qp.label(self.params[i]) for i, qp in enumerate(self._query_params)]
        self.query = self.session.query(*labeledqps)

    @update_config
    def _join_tables(self):
        ''' Build the join statement from the input parameters '''

        # from marvin import marvindb
        ifu = marvindb.datadb.IFUDesign

        self._joins = []

        # build list of SQLA models for the joins from the parameters
        self._modellist = []
        for param in self._query_params:
            # add the proper parameter Model
            if param.class_ not in self._modellist:
                self._modellist.append(param.class_)

            # if plateifu is a parameter, make sure we add the IFUDesign Model
            if 'plateifu' in str(param) and ifu not in self._modellist:
                self._modellist.append(ifu)

        # if there are no additional join tables, return
        if len(set(self._modellist)) == 1:
            return

        # Look up the nexus point.  If nexus is still none, takes the most common table from
        # the list of query parameters.  Default nexus is cube.
        nexus = self._marvinform.look_up_table(self.nexus)
        if not nexus:
            nexus = Counter(self._modellist).most_common(1)[0][0]

        # Gets the list of joins from ModelGraph. Uses Cube as nexus, so that
        # the order of the joins is the correct one.
        joinmodellist = self._modelgraph.getJoins(self._modellist, format_out='models', nexus=nexus)

        # Add the tables from the join list into the query
        for model in joinmodellist:
            name = '{0}.{1}'.format(model.__table__.schema, model.__tablename__)
            if not self._table_in_query(name):
                self._joins.append(model.__tablename__)
                if 'template' not in model.__tablename__:
                    self.query = self.query.join(model)
                else:
                    # assume template_kin only now, TODO deal with template_pop later
                    self.query = self.query.join(model, marvindb.dapdb.Structure.template_kin)

    def _table_in_query(self, name):
        ''' Checks if a given SQL table is already in the SQL query '''

        # do the check
        try:
            isin = name in str(self.query._from_obj[0])
        except IndexError as e:
            isin = False
        except AttributeError as e:
            if isinstance(self.query, six.string_types):
                isin = name in self.query
            else:
                isin = False
        return isin

    def _add_condition(self):
        ''' Loop over all input forms and add a filter condition based on the input parameter form data. '''

        # validate the forms
        self._validate_forms()

        # build the actual filter
        self._build_filter()

        # add the filter to the query
        if self.search_filter and not isinstance(self.filter, type(None)):
            self.query = self.query.filter(self.filter)

        # check for targets and quality flags to add in the filter
        self._check_targets()
        self._check_quality()

    def _validate_forms(self):
        ''' Validate all the data in the forms '''

        errors = []
        forms = self._set_forms()
        isgood = [form.validate() for form in forms.values()]
        if not all(isgood):
            inds = np.where(np.invert(isgood))[0]
            for index in inds:
                errors.append(list(forms.values())[index].errors)
            raise MarvinError('Parameters failed to validate: {0}'.format(errors))

    def _set_forms(self):
        ''' Set the appropriate WTForms in myforms and set the parameters '''

        forms = defaultdict(str)
        paramtree = tree()
        for key in self.filter_params.keys():
            forms[key] = self._marvinform.callInstance(self._marvinform._param_form_lookup[key], params=self.filter_params)
            paramtree[forms[key].Meta.model.__name__][key]
        return forms

    def _build_filter(self):
        ''' Builds a filter condition to load into sqlalchemy filter. '''

        # do nothing if nothing
        if not self.search_filter:
            return

        try:
            self.filter = self._parsed.filter(self._modellist)
        except BooleanSearchException as e:
            raise MarvinError('Your boolean expression could not me mapped to model: {0}'.format(e))

    def _check_targets(self):
        ''' Check for any target flags to add into the filter

        Checks for input manga_target flag labels in the Query.targets attribute
        and adds them to the Query filter condition.  All target labels are joined with
        a Boolean "or", then joined to the existing filter through a Boolean "and".

        To perform a bitwise not on a quality flag, specify the flag and value explicitly
        in the search_filter. E.g. "cube.manga_target1 & ~1024"

        Available target options are:
            primary - selects targets in both the PRIMARY_V1_2_0 and COLOR_ENHANCED_V1_2_0 samples
            color-enhanced - selects targets in the COLOR_ENHANCED_V1_2_0 sample
            secondary - selects targets in the SECONDARY_V1_2_0 sample
            ancillary - selects any targets in the ANCILLARY sample
            stellar libraray - selects targets from the stellar library
            flux standards - selects flux standard stars
            any ancillary catalog name, e.g. 'MWA', or 'DWARF'

        Example
            >>> # perform query selecting primary and secondary targets
            >>> q = Query(targets=['primary', 'secondary'])
            >>>
            >>> # select ancillary targets from Milky Way Analogs and Dwarfs
            >>> q = Query(targets=['MWA', 'DWARF'])
            >>>
            >>> # select all targets that are not a part of the PRIMARY_v1_2_0 sample
            >>> q = Query(search_filter='cube.manga_target & ~1024')
            >>>
        '''

        if not self.targets:
            return

        targets = [self.targets] if not isinstance(self.targets, list) else self.targets
        targets = [t.upper() for t in targets]

        # sf = self.marvinform._param_form_lookup.mapToColumn('searchfilter')
        # stringfilter = self.searchfilter.strip().replace(' ', '')
        # qm = self.session.query(sf.class_).filter(sf == stringfilter, sf.class_.release == self._release).one_or_none()

        sqlcol = self.marvinform._param_form_lookup.mapToColumn('sql')
        stringfilter = self.searchfilter.strip().replace(' ', '')
        rawsql = self.show().strip()
        return_params = ','.join(self._returnparams)
        qm = self.session.query(sqlcol.class_).\
            filter(sqlcol == rawsql, sqlcol.class_.release == self._release).one_or_none()

        # build the string filter
        target_filter = ''
        for target in targets:
            target_filter = self._create_target_filter(target, target_filter=target_filter)

        with self.session.begin():
            if not qm:
                #qm = sf.class_(searchfilter=stringfilter, n_run=1, release=self._release, count=self.totalcount)
                qm = sqlcol.class_(searchfilter=stringfilter, n_run=1, release=self._release,
                                   count=self.totalcount, sql=rawsql, return_params=return_params)
                self.session.add(qm)
            else:
                qm.n_run += 1

        # parse the filter and add to the main
        self._add_filter(target_filter)

    def _create_target_filter(self, target, target_filter='', ancillaries=None):
        ''' Create a string target bitwise filter

        Creates a string manga_target filter bitwise filter.  If passed an existing
        target_filter string, it will append the new filter as an "or" boolean condition.
        Example filter syntax is 'cube.manga_target1 & 5120'

        Parameters:
            target (str):
                The name of the target sample to load
            target_filter (str):
                The current existing target filter string
            ancillarites (list):
                A list of ancillary target labels

        Returns:
            A string filter condition

        '''
        target = target.lower()
        defaults = ['primary', 'color-enhanced', 'secondary', 'ancillary', 'stellar library', 'flux standards']
        #options = defaults + ancillaries
        assert target in defaults, 'target list can only contain one of {0}'.format(defaults)

        if 'primary' == target:
            name = 'manga_target1'
            value = self.datamodel.bitmasks['MANGA_TARGET1'].labels_to_value(['PRIMARY_v1_2_0', 'COLOR_ENHANCED_v1_2_0'])
        elif 'color-enhanced' == target:
            name = 'manga_target1'
            value = self.datamodel.bitmasks['MANGA_TARGET1'].labels_to_value(['COLOR_ENHANCED_v1_2_0'])
        elif 'secondary' == target:
            name = 'manga_target1'
            value = self.datamodel.bitmasks['MANGA_TARGET1'].labels_to_value(['SECONDARY_v1_2_0'])
        elif 'ancillary' == target:
            name = 'manga_target3'
            value = self.datamodel.bitmasks['MANGA_TARGET3'].labels_to_value(ancillaries) if ancillaries else 0
        elif 'stellar library' == target:
            name = 'manga_target2'
            value = sum([1<<i for i in (self.datamodel.bitmasks['MANGA_TARGET2'].schema.bit[2:17])])
        elif 'flux standards' == target:
            name = 'manga_target2'
            bits = [20, 22, 23, 25, 26, 27]
            value = sum([1<<i for i in bits])

        # add the column to the query
        self._add_columns('cube.{0}'.format(name))

        base = ' or ' if target_filter else ''
        op = '>' if value == 0 else '&'
        target_filter += '{0}cube.{1} {2} {3}'.format(base, name, op, value)
        return target_filter

    def _check_quality(self):
        ''' Check for any quality flags to add into the filter

        Checks for input DRP or DAP quality flag labels in the Query.quality attribute
        and adds them to the Query filter condition.  All quality labels are joined with
        a Boolean "or", then joined to the existing filter through a Boolean "and".

        To perform a bitwise not on a quality flag, specify the flag and value explicitly
        in the search_filter. E.g. "cube.quality & ~64"

        Example
            >>> # perform query selecting galaxies with a bad flux calibration
            >>> q = Query(quality=['BADFLUX'])
            >>>
            >>> # select galaxies that do not have bad flux calibration
            >>> q = Query(search_filter='cube.quality & ~256')
            >>>

        '''

        if not self.quality:
            return

        # format the quality flags
        quality = [self.quality] if not isinstance(self.quality, list) else self.quality
        quality = [t.upper() for t in quality]

        # get all the available flags
        flags = sum([list(i.schema.label) for i in self.datamodel.bitmasks.values()
                     if 'QUAL' in i.name or 'MASK' in i.name], [])
        assert set(quality).issubset(set(flags)), 'quality flag must be one of {0}'.format(flags)

        # get any individual label sets
        drplabels = self._get_labelset(quality, name='MANGA_DRP3QUAL')
        daplabels = self._get_labelset(quality, name='MANGA_DAPQUAL')
        dapspeclabels = self._get_labelset(quality, name='MANGA_DAPSPECMASK')
        dappixlabels = self._get_labelset(quality, name='MANGA_DAPPIXMASK')

        # build the quality filter
        quality_filter = ''
        if drplabels:
            quality_filter = self._create_quality_filter(drplabels, flag='DRP3QUAL', quality_filter=quality_filter)
        if daplabels:
            quality_filter = self._create_quality_filter(daplabels, flag='DAPQUAL', quality_filter=quality_filter)

        # parse the filter and add to the main
        if quality_filter:
            spaxelprop = marvindb.dapdb.__getattribute__('Clean{0}'.format(self.datamodel.dap_datamodel.property_table))
            models = [marvindb.datadb.Cube, marvindb.dapdb.File, spaxelprop]
            self._add_filter(quality_filter, modellist=models)

    def _get_labelset(self, flags, name=None):
        ''' Return matching labels in the set of flags

        Selects out those labels that are in the set of labels from the
        named flag.

        Parameters:
            flags (list):
                A list of the input flag labels
            name (str):
                The name of the flag set to match against

        Returns:
            The list of labels that are in the named flag set
        '''

        # return empty list if the bitmask set not available
        if name not in self.datamodel.bitmasks:
            return []

        labels = [q.upper() for q in self.datamodel.bitmasks[name].schema.label]
        flags = [f.upper() for f in flags]
        inset = list(set(flags) & set(labels))
        return inset

    def _create_quality_filter(self, labels, flag='DRP3QUAL', quality_filter=''):
        ''' Create a string quality bitwise filter

        Creates a string quality filter bitwise filter.  If passed an existing
        quality_filter string, it will append the new filter as an "or" boolean condition.
        Example filter syntax is 'cube.quality & 64'

        Parameters:
            labels (list):
                A list of string quality flag labels
            flag (str):
                The short hand name of the flag, i.e. MANGA_XXXX
            quality_filter(str):
                An existing string quality filter condition

        Returns:
            A string quality filter condition

        '''

        # get the value given the labels
        name = 'MANGA_{0}'.format(flag.upper())
        value = self.datamodel.bitmasks[name].labels_to_value(labels)

        # add the column to the query
        colname = 'cube.quality' if 'DRP' in flag else 'file.quality'
        self._add_columns(colname)

        base = ' or ' if quality_filter else ''
        quality_filter += '{0}{1} & {2}'.format(base, colname, value)
        return quality_filter

    def _add_filter(self, strfilter, modellist=None):
        ''' Parse and add a string filter into the query

        Pass a string filter condition into the boolean parser and
        explicitly add it to the query filter

        Parameters:
            strfilter (str):
                The filter condition to parse
            modellist (list):
                A list of models needed for the filter to
                identify the correct parameters

        '''

        modellist = modellist if modellist else marvindb.datadb
        # parse the filter and add to the main
        parsed = parse_boolean_search(strfilter)
        f = parsed.filter(modellist)
        self.query = self.query.filter(and_(f))

    def _add_columns(self, columns):
        ''' Add columns to the query

        Parameters:
            columns (list):
                A list of string column names to add to the query
        '''

        # get new columns not already added
        columns = [columns] if not isinstance(columns, list) else columns
        new_columns = list(set(columns) - set(self.params))
        if any(new_columns):
            colattrs = self._marvinform._param_form_lookup.mapToColumn([c for c in new_columns])
            colattrs = [colattrs] if not isinstance(colattrs, list) else colattrs
            self.query = self.query.add_columns(*colattrs)
            self.params.extend(new_columns)

    def _add_pipeline(self):
        ''' Adds the DRP and DAP Pipeline Info into the Query '''

        self._drp_alias = aliased(marvindb.datadb.PipelineInfo, name='drpalias')
        self._dap_alias = aliased(marvindb.datadb.PipelineInfo, name='dapalias')

        drppipe = self._get_pipe_info('drp')
        dappipe = self._get_pipe_info('dap')

        # Add DRP pipeline version
        if drppipe:
            self.query = self.query.join(self._drp_alias, marvindb.datadb.Cube.pipelineInfo).\
                filter(self._drp_alias.pk == drppipe.pk)

        # Add DAP pipeline version
        if dappipe:
            self.query = self.query.join(self._dap_alias, marvindb.dapdb.File.pipelineinfo).\
                filter(self._dap_alias.pk == dappipe.pk)

    def _get_pipe_info(self, pipename):
        ''' Retrieve the pipeline Info for a given pipeline version name '''

        assert pipename.lower() in ['drp', 'dap'], 'Pipeline Name must either be DRP or DAP'

        # bindparam values
        bindname = 'drpver' if pipename.lower() == 'drp' else 'dapver'
        bindvalue = self._drpver if pipename.lower() == 'drp' else self._dapver

        # class names
        if pipename.lower() == 'drp':
            inclasses = self._table_in_query('cube') or 'cube' in str(self.query.statement.compile())
        elif pipename.lower() == 'dap':
            inclasses = self._table_in_query('file') or 'file' in str(self.query.statement.compile())

        # set alias
        pipealias = self._drp_alias if pipename.lower() == 'drp' else self._dap_alias

        # get the pipeinfo
        if inclasses:
            pipeinfo = marvindb.session.query(pipealias).\
                join(marvindb.datadb.PipelineName, marvindb.datadb.PipelineVersion).\
                filter(marvindb.datadb.PipelineName.label == pipename.upper(),
                       marvindb.datadb.PipelineVersion.version == bindparam(bindname, bindvalue)).one()
        else:
            pipeinfo = None

        return pipeinfo

    def _group_by(self, params=None):
        ''' Group the query by a set of parameters

        Parameters:
            params (list):
                A list of string parameter names to group the query by

        Returns:
            A new SQLA Query object
        '''

        if not params:
            params = [d for d in self.default_params if 'spaxelprop' not in d]

        #newdefaults = self._marvinform._param_form_lookup.mapToColumn(params)
        newdefaults = [d for d in self._query_params if str(d).lower() in params]
        self.default_params = params
        self.params = params
        newq = self.query.from_self(*newdefaults).group_by(*newdefaults)
        return newq

    def _check_query(self, name):
        ''' Check if string is inside the query statement '''

        qstate = str(self.query.statement.compile(compile_kwargs={'literal_binds': True}))
        return name in qstate

    def _update_filter_params(self, param):
        ''' Update the input parameters '''
        param = {key: val.decode('UTF-8') if '*' not in val.decode('UTF-8') else
                 val.replace('*', '%').decode('UTF-8') for key, val in param.items()
                 if key in self.filter_params.keys()}
        self.filter_params.update(param)

    def _already_in_filter(self, names):
        ''' Checks if the parameter name already added into the filter '''

        infilter = None
        if names:
            if not isinstance(self.query, type(None)):
                if not isinstance(self.query.whereclause, type(None)):
                    wc = str(self.query.whereclause.compile(dialect=postgresql.dialect(),
                             compile_kwargs={'literal_binds': True}))
                    infilter = any([name in wc for name in names])

        return infilter

    #
    # Methods specific to functional queries
    #
    def _run_functional_queries(self):
        ''' Checks for functional filter conditions and runs them '''

        if not self.search_filter:
            return

        # check for additional modifier criteria
        if self._parsed.functions:
            # loop over all functions
            for fxn in self._parsed.functions:
                # look up the function name in the marvinform dictionary
                try:
                    methodname = self._marvinform._param_fxn_lookup[fxn.fxn_name]
                except KeyError as e:
                    raise MarvinError('Could not set function: {0}'.format(e))
                else:
                    # run the method
                    methodcall = self.__getattribute__(methodname)
                    methodcall(fxn)

    def _get_good_spaxels(self):
        ''' Subquery - Counts the number of good spaxels

        Counts the number of good spaxels with binid != -1
        Uses the spaxelprop.bindid_pk != 9999 since this is known and set.
        Removes need to join to the binid table

        Returns:
            bincount (subquery):
                An SQLalchemy subquery to be joined into the main query object
        '''

        spaxelname = self._spaxelclass.__name__
        bincount = self.session.query(self._spaxelclass.file_pk.label('binfile'),
                                      func.count(self._spaxelclass.pk).label('goodcount'))

        # optionally add the filter if the table is SpaxelProp
        if 'CleanSpaxelProp' not in spaxelname:
            bincount = bincount.filter(self._spaxelclass.binid != -1)

        # group the results by file_pk
        bincount = bincount.group_by(self._spaxelclass.file_pk).subquery('bingood', with_labels=True)

        return bincount

    def _get_count_of(self, expression):
        ''' Subquery - Counts spaxels satisfying an expression

        Counts the number of spaxels of a given
        parameter above a certain value.

        Parameters:
            expression (str):
                The filter expression to parse

        Returns:
            valcount (subquery):
                An SQLalchemy subquery to be joined into the main query object

        Example:
            >>> expression = 'spaxelprop.emline_gflux_ha_6564 >= 25'
        '''

        # parse the expression into name, operator, value
        param, ops, value = self._parse_expression(expression)
        # look up the InstrumentedAttribute, Operator, and convert Value
        attribute = self._marvinform._param_form_lookup.mapToColumn(param)
        op = opdict[ops]
        value = float(value)
        # Build the subquery
        valcount = self.session.query(self._spaxelclass.file_pk.label('valfile'),
                                      (func.count(self._spaxelclass.pk)).label('valcount')).\
            filter(op(attribute, value)).\
            group_by(self._spaxelclass.file_pk).subquery('goodhacount', with_labels=True)

        return valcount

    def _get_percent(self, fxn, **kwargs):
        ''' Query - Computes count comparisons

        Retrieves the number of objects that have satisfy a given expression
        in x% of good spaxels.  Expression is of the form
        Parameter Operand Value. This function is mapped to
        the "npergood" filter name.

        Syntax: fxn_name(expression) operator value

        Parameters:
            fxn (str):
                The function condition used in the query filter

        Example:
            >>> fxn = 'npergood(spaxelprop.emline_gflux_ha_6564 > 25) >= 20'
            >>> Syntax: npergood() - function name
            >>>         npergood(expression) operator value
            >>>
            >>> Select objects that have Ha flux > 25 in more than
            >>> 20% of their (good) spaxels.
        '''

        # get the appropriate SpaxelProp ModelClass
        self._spaxelclass = self._marvinform._param_form_lookup['spaxelprop.file'].Meta.model

        # parse the function into name, condition, operator, and value
        name, condition, ops, value = self._parse_fxn(fxn)
        percent = float(value) / 100.
        op = opdict[ops]

        # Retrieve the necessary subqueries
        bincount = self._get_good_spaxels()
        valcount = self._get_count_of(condition)

        # Join to the main query
        self.query = self.query.join(bincount, bincount.c.binfile == self._spaxelclass.file_pk).\
            join(valcount, valcount.c.valfile == self._spaxelclass.file_pk).\
            filter(op(valcount.c.valcount, percent * bincount.c.goodcount))

        # Group the results by main default datadb parameters, so as not to include all spaxels
        newdefs = [d for d in self.default_params if 'spaxelprop' not in d]
        self.query = self._group_by(params=newdefs)

    def _parse_fxn(self, fxn):
        ''' Parse a fxn condition '''
        return fxn.fxn_name, fxn.condition, fxn.operator, fxn.value

    def _parse_expression(self, expr):
        ''' Parse an expression '''
        return expr.fullname, expr.op, expr.value

    def _check_dapall_query(self):
        ''' Checks if the query is on the DAPall table, and regroup the parameters plateifu'''

        isdapall = self._check_query('dapall')
        # if isdapall:
        #     self.query = self._group_by()

    def _radial_query(self, fxn, **kwargs):
        ''' Runs a radial cone search around an RA, Dec

        Performs a radial cone search around an RA, Dec point
        within some specified radial distance in units of degrees.

        Syntax: radial(ra, dec, radius)

        Parameters:
            fxn (str):
                The function condition used in the query filter

        Example:
            >>> fxn = 'radial(232.5447, 48.6902, 1)'
            >>> Syntax: radial() - function name
            >>>         radial(ra, dec, radius)
            >>>
            >>> Select objects that are within 1 degree of
            >>> RA, Dec = (232.5447, 48.6902)

        '''

        # extract the RA, Dec and search radius
        ra, dec = map(float, (fxn.coords))
        radius = float(fxn.value)

        # add RA, Dec as returned columns
        self._add_columns(['cube.ra', 'cube.dec'])

        # Join to the main query
        cone_filter = func.q3c_radial_query(marvindb.datadb.Cube.ra, marvindb.datadb.Cube.dec, ra, dec, radius)
        self.query = self.query.filter(cone_filter)<|MERGE_RESOLUTION|>--- conflicted
+++ resolved
@@ -5,13 +5,8 @@
 #
 # @Author: Brian Cherinka
 # @Date:   2018-08-04 20:09:38
-<<<<<<< HEAD
-# @Last modified by:   Brian Cherinka
-# @Last Modified time: 2018-10-18 14:54:59
-=======
 # @Last modified by:   andrews
 # @Last modified time: 2018-11-22 13:11:86
->>>>>>> 3c83987f
 
 from __future__ import print_function, division, absolute_import, unicode_literals
 
