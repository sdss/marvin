#!/usr/bin/env python
# -*- coding: utf-8 -*-
#
# @Author: José Sánchez-Gallego (gallegoj@uw.edu)
# @Date: 2018-07-14
# @Filename: aperture.py
# @License: BSD 3-clause (http://www.opensource.org/licenses/BSD-3-Clause)
#
# @Last modified by: José Sánchez-Gallego (gallegoj@uw.edu)
<<<<<<< HEAD
# @Last modified time: 2018-07-27 12:55:29
=======
# @Last modified time: 2018-07-27 13:02:19
>>>>>>> 40e1c04b

import astropy.coordinates
import astropy.units
import numpy


try:
    import photutils
except ImportError:
    photutils = None


__all__ = ['GetApertureMixIn', 'MarvinAperture']


class MarvinAperture(photutils.Aperture if photutils else object):
    """Extends `photutils.Aperture` allowing to extract spaxels in the aperture.

    This class is not intended for general use and it is dynamically set as
    the base for a `~photutils.Aperture` instance.

    """

    @property
    def parent(self):
        """Returns or sets the parent object."""

        if not hasattr(self, '_parent'):
            return None

        return self._parent

    @parent.setter
    def parent(self, value):

        self._parent = value

    @property
    def mask(self):
        """Returns the fractional overlap mask.

        Equivalent to using `photutils.PixelAperture.to_mask` followed
        by `photutils.ApertureMask.to_image` using the shape of the parent
        object. Combines all the apertures in a single mask.

        """

        assert self.parent is not None, 'no parent set'

        if isinstance(self, photutils.SkyAperture):
            aperture = self.to_pixel(self.parent.wcs)
        else:
            aperture = self

        mask = numpy.zeros(self.parent._shape)

        for ap in aperture.to_mask(method='exact'):
            mask += ap.to_image(shape=(self.parent._shape))

        return mask

    def getSpaxels(self, threshold=0.5, lazy=True, mask=None, **kwargs):
        """Returns the spaxels that fall within the aperture.

        Parameters
        ----------
        threshold : float
            The minimum fractional overlap between the spaxel and the aperture
            grid for the spaxel to be returned.
        lazy : bool
            Whether the returned spaxels must be fully loaded or lazily
            instantiated.
        mask : numpy.ndarray
            A mask that defines the fractional pixel overlap with the
            apertures. If ``None``, the mask returned by `.MarvinAperture.mask`
            will be used.
        kwargs : dict
            Additional parameters to be passed to the parent ``getSpaxel``
            method. Can be used to define what information is loaded
            in the spaxels.

        """

        assert threshold > 0 and threshold <= 1, 'invalid threshold value'

        if mask is None:
            mask = self.mask
        else:
            assert mask.shape == self.parent._shape, 'invalid mask shape'

        spaxel_coords = numpy.where(mask >= threshold)

        if len(spaxel_coords[0]) == 0:
            return []

        return self.parent.getSpaxel(x=spaxel_coords[1], y=spaxel_coords[0],
                                     xyorig='lower', lazy=lazy, **kwargs)


class GetApertureMixIn(object):
    """A mixin that allows to define geometrical apertures."""

    def getAperture(self, coords, aperture_params, aperture_type='circular',
                    coord_type='pixel'):
        """Defines an aperture.

        This method is mostly a wrapper around the aperture classes defined in
        `photutils <http://photutils.readthedocs.io>`_. It allows to

        Parameters
        ----------
        coords : tuple or `~numpy.ndarray`
            Either a 2-element tuple ``(x, y)`` or ``(ra, dec)`` to define the
            centre of a single aperture, or a list of N tuples or a Nx2 array
            to define N apertures.
        aperture_params : tuple
            A tuple with the parameters of the aperture.

            * For ``aperture_type='rectangular'``:

              * If ``coord_type='pixel'``, a tuple ``(w, h, theta)`` where
                ``w`` is the full width of the aperture (for ``theta=0`` the
                width side is along the ``x`` axis); ``h`` is the full height
                of the aperture (for ``theta=0`` the height side is along the
                ``y`` axis); and ``theta`` is the rotation angle in radians of
                the width (``w``) side from the positive ``x`` axis (the
                rotation angle increases counterclockwise).
              * If ``coord_type='sky'``, same format but ``w`` and ``h`` must
                be in arcsec and ``theta`` is the position angle (in degrees)
                of the width side. The position angle increases
                counterclockwise, from North (PA=0) towards East.

            * For ``aperture_type='circular'``:

              * The radius ``r`` in units of pixels or arcsec depending on the
                value of ``coord_type``. Can be a tuple or a float.

            * For ``aperture_type='elliptical'``:

              * If ``coord_type='pixel'``, a tuple ``(a, b, theta)`` where
                ``a`` and ``b`` are the semi-major and semi-minor axes of the
                ellipse, respectively, and ``theta`` is the rotation angle in
                radians of the semi-major axis from the positive x axis (the
                rotation angle increases counterclockwise). If
                ``coord_type='sky'``, ``a`` and ``b`` must be in arcsec, and
                ``theta`` is the position angle (in degrees) of the semi-major
                axis. The position angle increases counterclockwise, from North
                (PA=0) towards East.

        aperture_type : {'rectangular', 'circular', 'elliptical'}
            The type of aperture to define.
        coord_type : {'pixel', 'sky'}
            Determines whether the coordinates and aperture parameters refer
            to to the frame of the image or to sky coordinates. The conversion
            between the image and sky frames is determined using the WCS
            headers from the image.

        Returns
        -------
        marvin_aperture : MarvinAperture object
            A `.MarvinAperture` instance with the definition of the aperture,
            which can be used to extract the associated spaxels or to return
            the mask.

        Examples
        --------

        A single circular aperture with a radius of 3 pixels can created as ::

            >>> cube = marvin.tools.Cube('8485-1901')
            >>> aperture = cube.getAperture((17, 15), 3)

        ``aperture`` can then be used to return all spaxels that have a
        fractional overlap with the aperture of more than 0.6 pixels ::

            >>> spaxels = aperture.getSpaxels(threshold=0.6, lazy=True)
            >>> spaxels[0]
            <Marvin Spaxel (x=15, y=13, loaded=False)

        Apertures can also be defined from sky coordinates. To define two
        elliptical apertures with semi-axes 3 and 1 arcsec and rotated
        30 degrees we do ::

            >>> ap_ell = cube.getAperture([(232.546173, 48.6892288), (232.544069, 48.6906177)],
                                          (3, 1, 30), aperture_type='elliptical', coord_type='sky')
            >>> ap_ell
            <MarvinAperture(<SkyCoord (ICRS): (ra, dec) in deg
                [(232.546173, 48.6892288), (232.544069, 48.6906177)]>,
                a=3.0 arcsec, b=1.0 arcsec, theta=30.0 deg)>

        """

        if photutils is None:
            raise ImportError('this feature requires photutils. Install it by '
                              'doing pip install photutils.')

        assert coord_type in ['pixel', 'sky'], 'invalid coord_type'

        if isinstance(coords, astropy.coordinates.SkyCoord):
            coord_type = 'sky'
        else:
            coords = numpy.atleast_2d(coords)
            if coord_type == 'sky':
                coords = astropy.coordinates.SkyCoord(coords, unit='deg')

        aperture_params = numpy.atleast_1d(aperture_params).tolist()

        if aperture_type == 'circular':
            if coord_type == 'pixel':
                ApertureClass = photutils.CircularAperture
            else:
                ApertureClass = photutils.SkyCircularAperture
        elif aperture_type == 'elliptical':
            if coord_type == 'pixel':
                ApertureClass = photutils.EllipticalAperture
            else:
                ApertureClass = photutils.SkyEllipticalAperture
        elif aperture_type == 'rectangular':
            if coord_type == 'pixel':
                ApertureClass = photutils.RectangularAperture
            else:
                ApertureClass = photutils.SkyRectangularAperture
        else:
            raise ValueError('invalid aperture_type')

        # If on-sky, converts aperture parameters to quantities
        if coord_type == 'sky':

            if aperture_type == 'circular':
                n_params = 1
            else:
                n_params = 3

            assert len(aperture_params) == n_params, 'invalid number of parameters'

            units = [astropy.units.arcsec, astropy.units.arcsec, astropy.units.deg]

            for ii in range(n_params):
                if not isinstance(aperture_params[ii], astropy.units.Quantity):
                    aperture_params[ii] *= units[ii]

        aperture = ApertureClass(coords, *aperture_params)

        # Overrides the aperture class so that it inherits from MarvinAperture and
        # can gain the methods we defined there. Sets the parent to self.
        aperture.__class__ = type('MarvinAperture', (ApertureClass, MarvinAperture), {})
        aperture.parent = self

        return aperture<|MERGE_RESOLUTION|>--- conflicted
+++ resolved
@@ -7,11 +7,7 @@
 # @License: BSD 3-clause (http://www.opensource.org/licenses/BSD-3-Clause)
 #
 # @Last modified by: José Sánchez-Gallego (gallegoj@uw.edu)
-<<<<<<< HEAD
-# @Last modified time: 2018-07-27 12:55:29
-=======
 # @Last modified time: 2018-07-27 13:02:19
->>>>>>> 40e1c04b
 
 import astropy.coordinates
 import astropy.units
