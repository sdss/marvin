--- conflicted
+++ resolved
@@ -1,9 +1,5 @@
 [bumpversion]
-<<<<<<< HEAD
 current_version = 2.4.0dev
-=======
-current_version = 2.3.7dev
->>>>>>> 3ab2328d
 commit = True
 tag = False
 tag_name = {new_version}
