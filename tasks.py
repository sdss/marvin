--- conflicted
+++ resolved
@@ -5,13 +5,8 @@
 #
 # @Author: Brian Cherinka
 # @Date:   2017-06-10 16:46:40
-<<<<<<< HEAD
 # @Last modified by:   Brian Cherinka
-# @Last Modified time: 2018-04-26 13:11:35
-=======
-# @Last modified by: José Sánchez-Gallego (gallegoj@uw.edu)
-# @Last Modified time: 2018-04-26 09:25:33
->>>>>>> b2fb3694
+# @Last Modified time: 2018-07-19 11:18:58
 
 from __future__ import absolute_import, division, print_function
 
